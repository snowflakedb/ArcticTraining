--- conflicted
+++ resolved
@@ -20,10 +20,14 @@
 import textwrap
 from pathlib import Path
 
-<<<<<<< HEAD
 
 def deepspeed_launch(config_file: str, mode: str, python_profile: str, deepspeed_args: list[str]):
+    import deepspeed
     from deepspeed.launcher.runner import main as ds_runner
+    
+    deepspeed.launcher.runner.EXPORT_ENVS = deepspeed.launcher.runner.EXPORT_ENVS + [
+        "WANDB"
+    ]  # Make sure WANDB_* env vars are passed for multinode execution
 
     runner_name = "arctic_training_run"
     exe_path = shutil.which(runner_name)
@@ -52,14 +56,6 @@
         mode=mode,
         python_profile=python_profile,
     )
-=======
-import deepspeed
-from deepspeed.launcher.runner import main as ds_runner
->>>>>>> f40ac9d3
-
-deepspeed.launcher.runner.EXPORT_ENVS = deepspeed.launcher.runner.EXPORT_ENVS + [
-    "WANDB"
-]  # Make sure WANDB_* env vars are passed for multinode execution
 
 
 def main():
