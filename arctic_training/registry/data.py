--- conflicted
+++ resolved
@@ -60,16 +60,11 @@
     from arctic_training.config.data import DataConfig
 
     _validate_class_attribute_set(cls, "name")
-<<<<<<< HEAD
-    _validate_class_attribute_set(cls, "config_type")
+    _validate_class_attribute_type(cls, "config", DataConfig)
     _validate_method_definition(cls, "load", ["self", "data_sources", "split"])
     _validate_method_definition(cls, "tokenize", ["self", "tokenizer", "dataset"])
     _validate_method_definition(cls, "split_data", ["self", "training_data"])
     _validate_method_definition(cls, "create_dataloader", ["self", "dataset"])
-=======
-    _validate_class_attribute_type(cls, "config", DataConfig)
-    _validate_method_definition(cls, "load", ["self", "num_proc", "eval"])
->>>>>>> 655377af
 
     if cls.name in _supported_data_factory_registry:
         if cls == _supported_data_factory_registry[cls.name]:
