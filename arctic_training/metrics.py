--- conflicted
+++ resolved
@@ -128,19 +128,6 @@
         self.summary_dict["lr"] = self.trainer.model.lr_scheduler.get_last_lr()[0]
 
         tflos_total: float = 0.0
-<<<<<<< HEAD
-        if "seqlen" in self.values:
-            # need total seqlen for tflos calculation because of O(n**2), but then divide by sp_world_size because each rank calculated its fraction of these tflos
-            tflos_total = (
-                sum(
-                    gather_object(
-                        self._estimate_decoder_transformer_tflos(self.values["seqlen"]),
-                        self.trainer.world_size,
-                    )
-                )
-                / self.trainer.config.sequence_parallel_size
-            )
-=======
         if self.seqlens is not None:
             # expects a bs-size list of lists, where each sub-list is seqlens of each sub-sample, or a single seqlen if these are unpacked samples.
             # Examples of self.values["seqlens"]:
@@ -158,7 +145,6 @@
             # need total seqlen for tflos calculation because of O(n**2), but then divide by sp_world_size because each rank calculated its fraction of these tflos
             tflos_total = sum(gather_object(tflos_subtotal, self.trainer.world_size))
             self.values["seqlen_total"] = seqlen_subtotal
->>>>>>> 01b4101c
 
         if "loss" in self.values:
             loss = sum(gather_object(self.values["loss"], self.trainer.world_size)) / self.trainer.world_size
