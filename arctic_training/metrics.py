--- conflicted
+++ resolved
@@ -148,16 +148,10 @@
             if tflos_total > 0:
                 self.summary_dict["step_tflops"] = tflos_total / step_time_total
 
-<<<<<<< HEAD
-        summary_str = f"epoch: {self.summary_dict['epoch']}"
-        summary_str += (
-            " | iter:"
-=======
         self.values.clear()
 
         summary_str = (
             "iter:"
->>>>>>> cf1528a3
             f" {self.summary_dict['iter']:>{self.max_iter_pad}}/{self.max_iter}"
             f" {100*self.summary_dict['iter']//self.max_iter:>3}%"
         )
@@ -176,16 +170,5 @@
             summary_str += f" | step tflops: {self.summary_dict['step_tflops']:.1f}"
         summary_str += f" | epoch: {self.summary_dict['epoch']}"
 
-<<<<<<< HEAD
-        self.summary_str = summary_str
-
-    def print_summary(self):
-        print(self.summary_str)
-
-    def reset(self):
-        self.summary_dict.clear()
-        self.values.clear()
-=======
         if self.trainer.global_rank == 0:
-            print(summary_str)
->>>>>>> cf1528a3
+            print(summary_str)