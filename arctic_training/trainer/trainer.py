--- conflicted
+++ resolved
@@ -1933,7 +1933,6 @@
             self.metrics.restart_timer("iter")
 
             if self.train_batch_idx % self.config.train_log_iter_interval == 0:
-<<<<<<< HEAD
 
                 # we log on rank 0, but compute involves gathering from all ranks
                 self.metrics.compute()
@@ -1946,11 +1945,6 @@
                             self.metrics.summary_dict, step=self.model.global_steps
                         )
             self.metrics.reset()
-=======
-                self.metrics.print_summary()
-                if self.wandb_experiment is not None:
-                    self.wandb_experiment.log(self.metrics.summary_dict, step=self.model.global_steps)
->>>>>>> da589203
 
             if self.early_stop:
                 break
