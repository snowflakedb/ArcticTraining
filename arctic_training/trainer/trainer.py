# Copyright 2025 Snowflake Inc.
# SPDX-License-Identifier: Apache-2.0
#
# Licensed under the Apache License, Version 2.0 (the "License");
# you may not use this file except in compliance with the License.
# You may obtain a copy of the License at
#
# http://www.apache.org/licenses/LICENSE-2.0
#
# Unless required by applicable law or agreed to in writing, software
# distributed under the License is distributed on an "AS IS" BASIS,
# WITHOUT WARRANTIES OR CONDITIONS OF ANY KIND, either express or implied.
# See the License for the specific language governing permissions and
# limitations under the License.

import math
import random
from abc import ABC
from abc import abstractmethod
from collections import defaultdict
from functools import cached_property
from typing import Callable
from typing import Dict
from typing import List
from typing import Optional
from typing import Tuple

import deepspeed
import numpy as np
import torch
import torch.cuda
import torch.distributed.nn
import wandb
from deepspeed.accelerator import get_accelerator
from deepspeed.runtime.sequence_parallel.ulysses_sp import UlyssesSPAttentionHF
from deepspeed.runtime.sequence_parallel.ulysses_sp import UlyssesSPDataLoaderAdapter
from devtools import debug
from tqdm import tqdm
from transformers import set_seed
from transformers.integrations.deepspeed import HfDeepSpeedConfig
from wandb.sdk.wandb_run import Run as WandbRun

from arctic_training.callback.logging import post_loss_log_cb
from arctic_training.callback.mixin import CallbackMixin
from arctic_training.callback.mixin import callback_wrapper
from arctic_training.checkpoint.engine import CheckpointEngine
from arctic_training.config.trainer import TrainerConfig
from arctic_training.data.factory import DataFactory
from arctic_training.data.utils import OverfitOneBatchDataLoader
from arctic_training.debug.utils import pr0
from arctic_training.debug.utils import see_memory_usage
from arctic_training.logging import logger
from arctic_training.metrics import Metrics
from arctic_training.model.factory import ModelFactory
from arctic_training.model.tiled_compute import enable_tiled_mlp_compute
from arctic_training.optimizer.factory import OptimizerFactory
from arctic_training.registry import RegistryMeta
from arctic_training.registry import _validate_class_attribute_set
from arctic_training.registry import _validate_class_attribute_type
from arctic_training.registry import _validate_class_method
from arctic_training.scheduler.factory import SchedulerFactory
from arctic_training.tokenizer.factory import TokenizerFactory
from arctic_training.utils import append_json_file


class Trainer(ABC, CallbackMixin, metaclass=RegistryMeta):
    """Base Trainer class."""

    name: str
    """
    Name of the trainer used for registering custom trainers. This name
    should be unique and is used in the training recipe YAMLs to identify which
    trainer to be used.
    """

    config: TrainerConfig
    """
    The type of the config class that the trainer uses. This should be a
    subclass of TrainerConfig and add any trainer-specific fields.
    """

    data_factory: DataFactory
    """
    A List of valid data factory types that the trainer can use. These should
    inherit from DataFactory. The first item in the list will be used as the
    default if the type is not explicitly set in the YAML config.
    """

    model_factory: ModelFactory
    """
    A List of valid model factory types that the trainer can use. These should
    inherit from ModelFactory. The first item in the list will be used as the
    default if the type is not explicitly set in the YAML config.
    """

    checkpoint_engine: CheckpointEngine
    """
    A List of valid checkpoint engine types that the trainer can use. These
    should inherit from CheckpointEngine. The first item in the list will be
    used as the default if the type is not explicitly set in the YAML config.
    """

    optimizer_factory: OptimizerFactory
    """
    A List of valid optimizer factory types that the trainer can use. These
    should inherit from OptimizerFactory. The first item in the list will be
    used as the default if the type is not explicitly set in the YAML config.
    """

    scheduler_factory: SchedulerFactory
    """
    A List of valid scheduler factory types that the trainer can use. These
    should inherit from SchedulerFactory. The first item in the list will be
    used as the default if the type is not explicitly set in the YAML config.
    """

    tokenizer_factory: TokenizerFactory
    """
    A List of valid tokenizer factory types that the trainer can use. These
    should inherit from TokenizerFactory. The first item in the list will be
    used as the default if the type is not explicitly set in the YAML config.
    """

    callbacks: List[Tuple[str, Callable]] = [
        post_loss_log_cb,
    ]
    """
    A list of callbacks for the trainer. Callbacks are specified as tuples of a
    string indicating where the callback should be placed and a callable that
    implements the callback. Callback events for the trainer include `pre-` and
    `post-` for `init`, `train`, `epoch`, `step`, and `checkpoint`.
    """

    @classmethod
    def _validate_subclass(cls) -> None:
        _validate_class_attribute_set(cls, "name")
        _validate_class_attribute_type(cls, "config", TrainerConfig)
        _validate_class_attribute_type(cls, "data_factory", DataFactory)
        _validate_class_attribute_type(cls, "model_factory", ModelFactory)
        _validate_class_attribute_type(cls, "checkpoint_engine", CheckpointEngine)
        _validate_class_attribute_type(cls, "optimizer_factory", OptimizerFactory)
        _validate_class_attribute_type(cls, "scheduler_factory", SchedulerFactory)
        _validate_class_attribute_type(cls, "tokenizer_factory", TokenizerFactory)
        _validate_class_method(cls, "loss", ["self", "batch"])
        _validate_class_method(cls, "step", ["self", "batch"])
        _validate_class_method(cls, "epoch", ["self"])
        _validate_class_method(cls, "train", ["self"])
        _validate_class_method(cls, "checkpoint", ["self"])

    def __init__(self, config: TrainerConfig, mode: str = "train") -> None:
        logger.info(f"Initializing Trainer with config:\n{debug.format(config)}")
        self.config = config
        self.epoch_idx = 0
        self.train_batch_idx = 0
        self.global_step = 0
        self.early_stop = False
        self.world_size = config.world_size
        self.global_rank = config.global_rank
        self.epoch_finished = False
        self.training_finished = False
        self.wandb_experiment: Optional[WandbRun] = None
        self.is_resume = False  # Track if we resumed from ckpt

        self._set_seeds(self.config.seed)

        if self.config.mem_profiler == "e2e":
            torch.cuda.memory._record_memory_history(max_entries=self.config.mem_profiler_max_entries)

        tokenizer_factory = self.config.tokenizer.factory(self)
        self.tokenizer = tokenizer_factory()

        data_factory = self.config.data.factory(self)
        self.train_dataloader, self.eval_dataloader = data_factory()
        if mode == "process-data":
            return

        if self.config.overfit_first_batch:
            self.train_dataloader = OverfitOneBatchDataLoader(self.train_dataloader)

        # XXX: We can abstract this section further with AT-specific wrapper, but
        # UlyssesSPAttentionHF should not have any AT-specific objects / assumptions
        mpu = UlyssesSPAttentionHF.register_with_transformers(
            model_name_or_path=self.config.model.name_or_path,
            core_attn_implementation=self.config.model.attn_implementation,
            sequence_parallel_size=self.config.sequence_parallel_size,
            micro_batch_size=self.config.micro_batch_size,
            seq_length=self.config.data.max_length,
            seq_length_is_variable=True,
        )

        # Important: this is most likely not beneficial under seqlen=64k
        if self.config.activation_checkpoint_cpu_offload:
            # activation_checkpointing_cpu_offload becomes very benefitial at very long seqlen
            # e.g., llama 8b at 800k (100k effective per gpu) will save 24GB per gpu:
            # ((100_000*4096)*2*32/2**30), but for short sequences the offload will just slow things
            # down,
            #
            # XXX: could parameterize or run a few lengths to see at which threshold it becomes
            # beneficial - a user might still want this on even at shorter seqlen if they don't
            # mind slower performance. discussing adding this functionality to pytorch core
            # (https://pytorch.slack.com/archives/C3PDTEV8E/p1745274102600729)
            from arctic_training.monkey_patches import monkey_patch_checkpoint_function_with_cpu_offload

            monkey_patch_checkpoint_function_with_cpu_offload()

        # MLP tiling - has to happen before model is instantiated
        if self.config.tiled_mlp_compute:
            enable_tiled_mlp_compute(self.config.model.name_or_path)

        dschf = HfDeepSpeedConfig(self.config.deepspeed)  # noqa: F841
        model_factory = self.config.model.factory(self)
        self.model = model_factory()

        self.count_model_params_in_original_model()

        # prevent causal mask from being created in HF Transformers - it's a huge `[bs, seqlen, seqlen]` tensor
        # XXX: This should also benefit a single gpu use case when SDPA is used - so perhaps remove the SP>1 check?
        if self.config.sequence_parallel_size > 1 and self.config.model.attn_implementation not in [
            "flash_attention_2",
            "flash_attention_3",
        ]:
            import transformers.masking_utils

            transformers.masking_utils.ALL_MASK_ATTENTION_FUNCTIONS.register("sdpa", lambda *args, **kwargs: None)

        # Arctic MoE model remapping has to be called before optimizer is created
        from arctic_training.model.moe.utils import detect_if_moe_model
        from arctic_training.model.moe.utils import remap_orig_moe_mlp_params_to_arctic_moe

        if self.config.arctic_moe == "auto":
            self.use_arctic_moe = detect_if_moe_model(self.model)
        else:
            self.use_arctic_moe = self.config.arctic_moe
        if self.use_arctic_moe:
            pr0("Activating ArcticMoE", force=True)
            import deepspeed.comm as dist

            if not dist.is_initialized():
                dist.init_distributed(dist_backend="nccl", dist_init_required=True)

            # override the original Meg-DS profiler print util
            # import deepspeed.runtime.engine
            from deepspeed.runtime.engine import DeepSpeedEngine

            from arctic_training.model.moe.moe import print_forward_breakdown

            DeepSpeedEngine.print_forward_breakdown = print_forward_breakdown

            # deepspeed.runtime.engine.DeepSpeedEngine.print_forward_breakdown = print_forward_breakdown
            # DeepspeedMoE is only integrated with ZeRO-2
            zero_stage = self.config.deepspeed.get("zero_optimization", {}).get("stage", 0)
            if zero_stage != 2:
                raise ValueError(
                    "at the moment Deepspeed supports only ZeRO stage 2 with MoE, but the configuration asks for ZeRO"
                    f" stage={zero_stage}"
                )

            from deepspeed.utils import groups

            # this config comes from use_data_before_expert_parallelism ds config which defaults to False
            # engine._config.use_data_before_expert_parallel_)
            # but we don't have the engine yet to get the ds config values - perhaps could extract this via AT-config?
            use_data_before_expert_parallel_ = False
            # the ep group has to be created before remap_orig_moe_mlp_params_to_arctic_moe as ep rank info is needed to remap pre-trained experts
            groups._create_expert_data_and_model_parallel(
                self.config.expert_parallel_size,
                mpu=None,
                use_data_before_expert_parallel_=use_data_before_expert_parallel_,
            )

            # self.groups = ParallelGroups(expert_parallel_size=self.config.expert_parallel_size)
            remap_orig_moe_mlp_params_to_arctic_moe(self.model, ep_size=self.config.expert_parallel_size)
            # self.groups)
            # XXX: check we can remap back
            # from arctic_training.model.moe.utils import remap_arctic_moe_params_to_orig_moe_mlp
            # remap_arctic_moe_params_to_orig_moe_mlp(self.model)

        see_memory_usage("after moe remap", force=False)
        #

        # inspectors are important to call after all model tweaks are done (e.g. after AMoE)
        #
        # from arctic_training.debug.underflow_overflow import DebugUnderflowOverflow
        # debug_overflow = DebugUnderflowOverflow(self.model, max_frames_to_save=100)  # noqa
        #
        # from arctic_training.debug.underflow_overflow import DebugGradients
        # debug_grads = DebugGradients(self.model, trace_batch_nums=[1], max_frames_to_save=100)  # noqa

        optimizer_factory = self.config.optimizer.factory(self)
        self.optimizer = optimizer_factory()

        scheduler_factory = self.config.scheduler.factory(self)
        self.scheduler = scheduler_factory()

        see_memory_usage("before deepspeed.initialize", force=False)

        self.model, *_ = deepspeed.initialize(
            model=self.model,
            optimizer=self.optimizer,
            args=self.config,
            lr_scheduler=self.scheduler,
            config=self.config.deepspeed,
            mpu=mpu,
        )
        see_memory_usage("after deepspeed.initialize", force=False)

        if self.use_arctic_moe:
            # instrument deepspeed profiler - XXX: probably abstract into a helper function to remove noise from here
            from arctic_training.model.moe.moe import ArcticMoE

            for module in self.model_unwrapped.modules():
                if isinstance(module, ArcticMoE):
                    # self.model.gate_modules.append(module)
                    if self.model.wall_clock_breakdown():
                        module.enable_wall_clock_breakdown()

        # # XXX: future MoE support
        # if self.model_unwrapped.config.architectures[0] == "Qwen3MoeForCausalLM":
        #     for m in self.model_unwrapped.modules():
        #         if "SparseMoeBlock" in m.__class__.__name__:
        #             deepspeed.utils.set_z3_leaf_modules(self.model, [m.__class__])
        #             pr0(f"Setting zero3 leaf for model on class with name: {m.__class__.__name__}", force=True)
        #             break

        self.ds_wall_clock_available = hasattr(self.model, "get_wall_clock_timers")

        if self.config.sequence_parallel_size > 1:
            # deepspeed.initialize needs to run first
            from deepspeed.utils import groups

            # set SP-trainer attributes to be used later
            self.sp_group = groups._get_sequence_parallel_group()
            self.sp_world_size = groups._get_sequence_parallel_world_size()
            self.sp_rank = groups._get_sequence_parallel_rank()

            # wrap the DL with Ulysses one
            self.train_dataloader = UlyssesSPDataLoaderAdapter(
                self.train_dataloader,
                sp_rank=self.sp_rank,
                sp_group=self.sp_group,
                sp_world_size=self.sp_world_size,
                device=self.device,
            )

            if self.eval_dataloader is not None:
                self.eval_dataloader = UlyssesSPDataLoaderAdapter(
                    self.eval_dataloader,
                    sp_rank=self.sp_rank,
                    sp_group=self.sp_group,
                    sp_world_size=self.sp_world_size,
                    device=self.device,
                )

        self.checkpoint_engines = [engine(self) for engine in self.config.checkpoint_engines]

        for engine in self.checkpoint_engines:
            if engine.config.auto_resume:
                engine.load(self.model)
                # Check if we actually loaded a checkpoint by seeing if global_step changed
                if self.global_step > 0:
                    self.is_resume = True

        self.metrics = Metrics(self)

        if self.global_rank == 0 and self.config.wandb.enable:
            # Note: wandb.init() is not type annotated so we need to use type: ignore
            self.wandb_experiment = wandb.init(  # type: ignore
                entity=self.config.wandb.entity,
                project=self.config.wandb.project,
                name=self.config.wandb.name,
                config=self.config.model_dump(),
                # do not put `wandb` in the root of the repo as it conflicts with wandb package
                dir=f"{self.config.logger.output_dir}/wandb",
            )

    def _set_seeds(self, seed: int) -> None:
        logger.info(f"Setting random seeds to {seed}")
        torch.manual_seed(seed)
        np.random.seed(seed)
        random.seed(seed)
        set_seed(seed)

    @property
    def model_unwrapped(self):
        """Return the original model before it was wrapped by deepspeed"""
        if hasattr(self.model, "module"):
            return self.model.module
        else:
            return self.model

    @property
    def epochs(self) -> tqdm:
        """Epochs iterator."""
        total_epochs = self.config.epochs
        if self.config.train_iters:
            total_epochs = math.ceil(
                self.config.train_iters * self.config.gradient_accumulation_steps / len(self.train_dataloader)
            )

        return tqdm(
            range(self.epoch_idx, total_epochs),
            desc="Epochs",
            unit="epoch",
            disable=(self.global_rank != 0) or (self.config.train_log_iter_interval != 0),
        )

    @property
    def train_batches(self) -> tqdm:
        """Training data iterator."""
        return tqdm(
            self.train_dataloader,
            desc="Train Batches",
            unit="batch",
            disable=(self.global_rank != 0) or (self.config.train_log_iter_interval != 0),
        )

    @property
    def eval_batches(self) -> tqdm:
        """Evaluation data iterator."""
        return tqdm(
            self.eval_dataloader,
            desc="Eval Batches",
            unit="batch",
            disable=self.global_rank != 0 or not self.is_eval_log_iter(),
        )

    def is_eval_log_iter(self) -> bool:
        return self.global_step // self.config.eval_interval % self.config.eval_log_iter_interval == 0

    @cached_property
    def device(self) -> torch.device:
        """Current device."""
        return torch.device(get_accelerator().device_name(self.config.local_rank))

    @property
    def training_horizon(self) -> int:
        """Total number of training iterations."""
        if self.train_dataloader is None:
            raise ValueError("Train dataloader not initialized.")
        if self.config.train_iters:
            return self.config.train_iters

        # XXX: this was incorrect for GAS
        return self.config.epochs * len(self.train_dataloader)  # // self.config.gradient_accumulation_steps

    @callback_wrapper("loss")
    @abstractmethod
    def loss(self, batch: Dict[str, torch.Tensor]) -> torch.Tensor:
        """
        Loss function for the trainer. This method should be implemented by the
        inheriting trainer class.
        """
        raise NotImplementedError("Loss method must be implemented by the trainer.")

    @callback_wrapper("backward")
    def backward(self, loss: torch.Tensor) -> None:
        """
        Backward function for the trainer. This method is called after the loss
        method and is responsible for backpropagating the loss through the model.
        """
        self.model.backward(loss)

    @callback_wrapper("step")
    def step(self, batch: Dict[str, torch.Tensor]) -> None:
        """
        Step function for the trainer. Each batch of training data is passed to
        this method.
        """

        see_memory_usage("before global fwd", force=False)
        self.model.train()
        loss = self.loss(batch)
        see_memory_usage("after global fwd", force=False)

        self.backward(loss)
        see_memory_usage("after global bwd", force=False)

        def maybe_item(v):
            return v.item() if torch.is_tensor(v) else v

        self.metrics.record("loss", maybe_item(loss))

        # if neededing to debug AMoE-EP grads
        # from deepspeed.utils import safe_get_full_grad
        #
        # if hasattr(self.model_unwrapped.model.layers[1].mlp, "router_gate"):
        #     pr0("------------------------->8------------- grads ------------->8----------",
        #         force=True)
        #     pr0(
        #         f"grad: {torch.norm(safe_get_full_grad(self.model_unwrapped.model.layers[1].mlp.router_gate))=}",
        #         force=True,
        #     )
        #     pr0(
        #         f"grad: {torch.norm(safe_get_full_grad(self.model_unwrapped.model.layers[1].mlp.expert_gate_up))=}",
        #         force=True,
        #     )
        #     pr0(
        #         f"grad: {torch.norm(safe_get_full_grad(self.model_unwrapped.model.layers[1].mlp.expert_down))=}",
        #         force=True,
        #     )
        #     pr0(
        #         f"grad: {torch.norm(safe_get_full_grad(self.model_unwrapped.model.layers[1].post_attention_layernorm.weight))=}",
        #         force=True,
        #     )
        #     pr0("------------------------->8------------- grads end --------->8----------",
        #         force=True)
        # exit()

<<<<<<< HEAD
        self.model.step()
        see_memory_usage("after global step", force=False)
=======
        self.checkpoint()

>>>>>>> 34a51399
        # DeepSpeed increments its global step after the step() call, so we use it as the golden truth
        self.global_step = self.model.global_steps
        if self.global_step >= self.training_horizon:
            self.early_stop = True

        if self.config.exit_iteration > 0 and self.config.exit_iteration == self.global_step:
            self.early_stop = True
            logger.info(f"Hit exit iteration of {self.global_step}, ending training")

    @callback_wrapper("epoch")
    def epoch(self) -> None:
        """
        Epoch training loop. This method will be called for each epoch of
        training and iterates across batches of training data, calling the step
        method on each batch.
        """
        self.epoch_finished = False
        self.metrics.start_timer("iter")

        # enable memory allocation history, which will add tracebacks and event history to memory snapshots
        if self.config.mem_profiler == "step":
            torch.cuda.memory._record_memory_history(max_entries=self.config.mem_profiler_max_entries)

        batch_iterator = iter(self.train_batches)
        if self.is_resume:
            logger.info(f"Resumed from checkpoint at global step: {self.global_step}.")
            batches_to_skip = self.global_step % len(self.train_dataloader)
            logger.info(f"Advancing {batches_to_skip} batches.")
            for _ in range(batches_to_skip):
                next(batch_iterator)
            self.train_batch_idx += batches_to_skip
            self.is_resume = False

        for batch in batch_iterator:
            self.train_batch_idx += 1

            self.gas_boundary = self.train_batch_idx % self.config.gradient_accumulation_steps == 0

            if "packed_sample_seqlens" in batch and "flash_attention" in self.config.model.attn_implementation:
                # deal correctly with packed samples under FA2/FA3, by calculating each seqlen tflos separately
                sample_seqlens = batch.pop("packed_sample_seqlens")
            else:
                sample_seqlens = [
                    [len(batch["input_ids"][idx]) * self.config.sequence_parallel_size]
                    for idx in range(len(batch["input_ids"]))
                ]
            self.metrics.seqlens = sample_seqlens

            self.metrics.start_timer("step")
            self.step(batch)
            self.metrics.stop_timer("step")

            self.metrics.restart_timer("iter")

            if self.config.train_log_iter_interval != 0:
                self.metrics.print_summary()

            if self.gas_boundary:
                if (
                    self.global_rank == 0
                    and self.config.train_log_iter_interval != 0
                    and self.global_step % self.config.train_log_iter_interval == 0
                ):
                    metrics = {k: v for k, v in self.metrics.summary_dict.items()}
                    if self.ds_wall_clock_available:
                        ds_timers = self.model.get_wall_clock_timers()
                        metrics.update(ds_timers)

                    append_json_file(self.config.train_log_metrics_path, metrics)

                    # do not log the first train iteration to wandb, since it's a massive outlier
                    # on all performance metrics, which messes up the scale of the report
                    if self.wandb_experiment is not None and self.global_step > 1:
                        metrics = {k: v for k, v in metrics.items() if k not in ["iter"]}
                        self.wandb_experiment.log(metrics, step=self.global_step)

                if self.config.eval_interval != 0 and self.global_step % self.config.eval_interval == 0:
                    self.evaluate()

                    if self.is_eval_log_iter():
                        self.metrics.print_summary(prefix="eval")

                        if self.wandb_experiment is not None:
                            metrics = {k: self.metrics.summary_dict[k] for k in ["loss/eval"]}
                            self.wandb_experiment.log(metrics, step=self.global_step)

            if self.config.kill_switch_path.exists():
                self.early_stop = True

            if self.early_stop:
                break
        self.metrics.stop_timer("iter")
        self.epoch_finished = True

    @callback_wrapper("train")
    def train(self) -> None:
        """
        Main training loop. Calls the epoch method for each epoch of training.
        """

        self.print_model_parameters_header()

        try:
            for epoch_idx in self.epochs:
                self.epoch_idx = epoch_idx
                self.epoch()
                if self.early_stop:
                    break
                self.checkpoint()
            self.training_finished = True
            logger.info("Training finished.")
            self.checkpoint()
        except Exception as e:
            logger.error(f"Training failed with error: {e}")
            # logger.info(f"{self._trainer_state}")
            raise (e)
        finally:
            if self.config.mem_profiler is not None:
                torch.cuda.memory._dump_snapshot(self.config.mem_profiler_dir / f"{self.global_rank}.pickle")

            if self.wandb_experiment is not None:
                self.wandb_experiment.finish()

    @callback_wrapper("evaluate")
    def evaluate(self) -> None:
        """
        Evaluation loop. Measures the model's performance on the evaluation dataset.
        """
        self.model.eval()
        with torch.no_grad():
            losses = [self.loss(eval_batch).item() for eval_batch in self.eval_batches]
        self.metrics.record("loss/eval", losses)  # type: ignore

    @callback_wrapper("checkpoint")
    def checkpoint(self) -> None:

        if self.training_finished and self.use_arctic_moe and len(self.checkpoint_engines) > 0:
            # restore the original moe mlp weights
            from arctic_training.model.moe.utils import remap_arctic_moe_to_orig_moe_mlp_params

            remap_arctic_moe_to_orig_moe_mlp_params(self.model)

        for engine in self.checkpoint_engines:
            if engine.do_checkpoint:
                logger.info(f"Saving Checkpoint at global step: {self.global_step}.")
                engine.save(self.model)

    def count_model_parameters(self):
        """Returns a dictionary containing "total" and "trainable" parameters."""
        sizes = defaultdict(int)

        def numel_fn(p):
            return p.ds_numel if hasattr(p, "ds_numel") else p.numel()

        for param in self.model.parameters():
            numel = numel_fn(param)
            sizes["total"] += numel
            if param.requires_grad:
                sizes["trainable"] += numel

        # Converting defaultdict --> dict for nicer printing.
        return dict(sizes)

    def count_model_params_in_original_model(self):
        """This counts total params in the model before it got sliced into MoE EP slices"""
        # XXX: perhaps add a new class for various stats? or may be add to metrics class?
        if torch.distributed.get_rank() == 0:
            self.original_hf_model_params = self.count_model_parameters()

    def print_model_parameters_header(self):
        """Always print stats about the model we are about to train on rank 0"""
        if torch.distributed.get_rank() != 0:
            return

        orig_model_params = self.original_hf_model_params
        curr_model_params = self.count_model_parameters()

        world_size = self.world_size
        gas = self.config.gradient_accumulation_steps
        mbs = self.config.micro_batch_size
        gbs = mbs * gas * world_size

        header = f"""
-------------------------------------
Original model: {self.config.model.name_or_path}
    - Total params    : {orig_model_params["total"]:,} ({orig_model_params["total"]/1e9:0.2f}B)
    - Trainable params: {orig_model_params["trainable"]:,} ({orig_model_params["trainable"]/1e9:.2f}B)
"""

        # XXX: if possible add MoE passive/activate params breakdown if AMoE is used?
        if self.config.expert_parallel_size > 1:
            # EP>1 spreads the experts across ranks
            header += f"""
Rank 0 model with EP={self.config.expert_parallel_size}:
    - Total params    : {curr_model_params["total"]:,} ({curr_model_params["total"]/1e9:0.2f}B)
    - Trainable params: {curr_model_params["trainable"]:,} ({curr_model_params["trainable"]/1e9:.2f}B)
"""

        # DP is world size w/ EP>1 and SP>1 (but this might change with other parallelism)
        header += f"""
Parallelism:
    - EP: {self.config.expert_parallel_size}
    - SP: {self.config.sequence_parallel_size}
    - DP: {world_size}
    """

        header += f"""
Maximum number of optimizer steps: {self.config.exit_iteration}
Maximum number of epochs: {self.config.epochs}
Number of gradient accumulation steps: {gas}
Number of processes: {world_size}
Batch sizes:
    - Micro  batch size: {mbs}
    - Global batch size: {gbs}
-------------------------------------
"""

        print(header)<|MERGE_RESOLUTION|>--- conflicted
+++ resolved
@@ -506,13 +506,11 @@
         #         force=True)
         # exit()
 
-<<<<<<< HEAD
         self.model.step()
         see_memory_usage("after global step", force=False)
-=======
+
         self.checkpoint()
 
->>>>>>> 34a51399
         # DeepSpeed increments its global step after the step() call, so we use it as the golden truth
         self.global_step = self.model.global_steps
         if self.global_step >= self.training_horizon:
