# Copyright 2025 Snowflake Inc.
# SPDX-License-Identifier: Apache-2.0
#
# Licensed under the Apache License, Version 2.0 (the "License");
# you may not use this file except in compliance with the License.
# You may obtain a copy of the License at
#
# http://www.apache.org/licenses/LICENSE-2.0
#
# Unless required by applicable law or agreed to in writing, software
# distributed under the License is distributed on an "AS IS" BASIS,
# WITHOUT WARRANTIES OR CONDITIONS OF ANY KIND, either express or implied.
# See the License for the specific language governing permissions and
# limitations under the License.

import random
from abc import ABC
from abc import abstractmethod
from typing import TYPE_CHECKING
from typing import Callable
from typing import Dict
from typing import List
from typing import Tuple
from typing import Type

import deepspeed
import numpy as np
import torch
from devtools import debug
from tqdm import tqdm
from transformers import set_seed

from arctic_training.callback.logging import post_loss_log_cb
from arctic_training.callback.mixin import CallbackMixin
from arctic_training.callback.mixin import callback_wrapper
from arctic_training.config.trainer import TrainerConfig
from arctic_training.logging import logger

if TYPE_CHECKING:
    from arctic_training.checkpoint.engine import CheckpointEngine
    from arctic_training.data.factory import DataFactory
    from arctic_training.model.factory import ModelFactory
    from arctic_training.optimizer.factory import OptimizerFactory
    from arctic_training.scheduler.factory import SchedulerFactory
    from arctic_training.tokenizer.factory import TokenizerFactory

try:
    from transformers.integrations.deepspeed import HfDeepSpeedConfig
except ImportError:
    from transformers.deepspeed import HfDeepSpeedConfig


class Trainer(ABC, CallbackMixin):
    """Base Trainer class."""

    name: str
    """
    Name of the trainer used for registering custom trainers. This name
    should be unique and is used in the training recipe YAMLs to identify which
    trainer to be used.
    """

    config_type: Type[TrainerConfig]
    """
    The type of the config class that the trainer uses. This should be a
    subclass of TrainerConfig and add any trainer-specific fields.
    """

    data_factory_type: List[Type["DataFactory"]]
    """
    A List of valid data factory types that the trainer can use. These should
    inherit from DataFactory. The first item in the list will be used as the
    default if the type is not explicitly set in the YAML config.
    """

    model_factory_type: List[Type["ModelFactory"]]
    """
    A List of valid model factory types that the trainer can use. These should
    inherit from ModelFactory. The first item in the list will be used as the
    default if the type is not explicitly set in the YAML config.
    """

    checkpoint_engine_type: List[Type["CheckpointEngine"]]
    """
    A List of valid checkpoint engine types that the trainer can use. These
    should inherit from CheckpointEngine. The first item in the list will be
    used as the default if the type is not explicitly set in the YAML config.
    """

    optimizer_factory_type: List[Type["OptimizerFactory"]]
    """
    A List of valid optimizer factory types that the trainer can use. These
    should inherit from OptimizerFactory. The first item in the list will be
    used as the default if the type is not explicitly set in the YAML config.
    """

    scheduler_factory_type: List[Type["SchedulerFactory"]]
    """
    A List of valid scheduler factory types that the trainer can use. These
    should inherit from SchedulerFactory. The first item in the list will be
    used as the default if the type is not explicitly set in the YAML config.
    """

    tokenizer_factory_type: List[Type["TokenizerFactory"]]
    """
    A List of valid tokenizer factory types that the trainer can use. These
    should inherit from TokenizerFactory. The first item in the list will be
    used as the default if the type is not explicitly set in the YAML config.
    """

    callbacks: List[Tuple[str, Callable]] = [post_loss_log_cb]
    """
    A list of callbacks for the trainer. Callbacks are specified as tuples of a
    string indicating where the callback should be placed and a callable that
    implements the callback. Callback events for the trainer include `pre-` and
    `post-` for `init`, `train`, `epoch`, `step`, and `checkpoint`.
    """

    def __init__(self, config: "TrainerConfig") -> None:
        logger.info(f"Initializing Trainer with config:\n{debug.format(config)}")
        self.config = config
        self.epoch_idx = 0
        self.train_batch_idx = 0
        self.global_step = 0
        self.eval_batch_idx = 0
        self.early_stop = False
        self.world_size = config.world_size
        self.global_rank = config.global_rank
        self.training_finished = False

        self._set_seeds(self.config.seed)

        tokenizer_factory = self.config.tokenizer.factory(self)
        self.tokenizer = tokenizer_factory()

        data_factory = self.config.data.factory(self)
        self.train_dataloader, self.eval_dataloader = data_factory()

        dschf = HfDeepSpeedConfig(self.config.deepspeed)  # noqa: F841
        model_factory = self.config.model.factory(self)
        self.model = model_factory()

        optimizer_factory = self.config.optimizer.factory(self)
        self.optimizer = optimizer_factory()

        scheduler_factory = self.config.scheduler.factory(self)
        self.scheduler = scheduler_factory()

        self.model, *_ = deepspeed.initialize(
            model=self.model,
            optimizer=self.optimizer,
            args=self.config,
            lr_scheduler=self.scheduler,
            config=self.config.deepspeed,
        )

        self.checkpoint_engines = [
            engine(self) for engine in self.config.checkpoint_engines
        ]

    def _set_seeds(self, seed: int) -> None:
        logger.info(f"Setting random seeds to {seed}")
        torch.manual_seed(seed)
        np.random.seed(seed)
        random.seed(seed)
        set_seed(seed)

    @property
    def epochs(self) -> tqdm:
        """Epochs iterator."""
        return tqdm(
            range(self.epoch_idx, self.config.epochs),
            desc="Epochs",
            unit="epoch",
            disable=self.global_rank != 0,
        )

    @property
    def train_batches(self) -> tqdm:
        """Training data iterator."""
        return tqdm(
            self.train_dataloader,
            desc="Train Batches",
            unit="batch",
            disable=self.global_rank != 0,
        )

    @property
    def device(self) -> torch.device:
        """Current device."""
        return torch.device(f"cuda:{self.global_rank}")

    @property
    def training_horizon(self) -> int:
        """Total number of training iterations."""
        if self.train_dataloader is None:
            raise ValueError("Train dataloader not initialized.")
        if self.config.train_iters:
            return self.config.train_iters
        return (
            self.config.epochs
            * len(self.train_dataloader)
            // self.config.gradient_accumulation_steps
        )

    @property
    def warmup_steps(self) -> int:
        """Number of warmup steps."""
        return int(self.config.scheduler.warmup_ratio * self.training_horizon)

    @callback_wrapper("loss")
    @abstractmethod
    def loss(self, batch: Dict[str, torch.Tensor]) -> torch.Tensor:
        """
        Loss function for the trainer. This method should be implemented by the
        inheriting trainer class.
        """
        raise NotImplementedError("Loss method must be implemented by the trainer.")

    @callback_wrapper("step")
<<<<<<< HEAD
    def step(self, batch) -> None:
        # use deepspeed global step as golden truth
        self.global_step = self.model.global_steps

=======
    def step(self, batch: Dict[str, torch.Tensor]) -> None:
        """
        Step function for the trainer. Each batch of training data is passed to
        this method.
        """
>>>>>>> e553123e
        self.model.train()
        loss = self.loss(batch)
        self.model.backward(loss)
        self.model.step()
        self.checkpoint()

        if (
            self.config.exit_iteration > 0
            and self.config.exit_iteration == self.global_step
        ):
            logger.info(f"Hit exit iteration of {self.global_step}, forcing exit")
            torch.distributed.barrier()
            torch.distributed.destroy_process_group()
            exit()

    @callback_wrapper("epoch")
    def epoch(self) -> None:
        """
        Epoch training loop. This method will be called for each epoch of
        training and iterates across batches of training data, calling the step
        method on each batch.
        """
        self.train_batch_idx = 0
        for batch in self.train_batches:
            self.train_batch_idx += 1

            self.step(batch)
            if self.early_stop:
                break

    @callback_wrapper("train")
    def train(self) -> None:
        """
        Main training loop. Calls the epoch method for each epoch of training.
        """
        try:
            for epoch_idx in self.epochs:
                self.epoch_idx = epoch_idx
                self.epoch()
                if self.early_stop:
                    break
                self.checkpoint()
            self.training_finished = True
            logger.info("Training finished.")
            self.checkpoint()
        except Exception as e:
            logger.error(f"Training failed with error: {e}")
            # logger.info(f"{self._trainer_state}")
            raise (e)

    @callback_wrapper("checkpoint")
    def checkpoint(self) -> None:
        for engine in self.checkpoint_engines:
            if engine.do_checkpoint:
                logger.info(f"Saving Checkpoint at global step: {self.global_step}.")
                engine.save(self.model)<|MERGE_RESOLUTION|>--- conflicted
+++ resolved
@@ -218,18 +218,15 @@
         raise NotImplementedError("Loss method must be implemented by the trainer.")
 
     @callback_wrapper("step")
-<<<<<<< HEAD
-    def step(self, batch) -> None:
+    def step(self, batch: Dict[str, torch.Tensor]) -> None:
+        """
+        Step function for the trainer. Each batch of training data is passed to
+        this method.
+        """
+
         # use deepspeed global step as golden truth
         self.global_step = self.model.global_steps
 
-=======
-    def step(self, batch: Dict[str, torch.Tensor]) -> None:
-        """
-        Step function for the trainer. Each batch of training data is passed to
-        this method.
-        """
->>>>>>> e553123e
         self.model.train()
         loss = self.loss(batch)
         self.model.backward(loss)
