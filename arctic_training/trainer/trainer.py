# Copyright 2025 Snowflake Inc.
# SPDX-License-Identifier: Apache-2.0
#
# Licensed under the Apache License, Version 2.0 (the "License");
# you may not use this file except in compliance with the License.
# You may obtain a copy of the License at
#
# http://www.apache.org/licenses/LICENSE-2.0
#
# Unless required by applicable law or agreed to in writing, software
# distributed under the License is distributed on an "AS IS" BASIS,
# WITHOUT WARRANTIES OR CONDITIONS OF ANY KIND, either express or implied.
# See the License for the specific language governing permissions and
# limitations under the License.

import random
from abc import ABC
from abc import abstractmethod
from typing import Callable
from typing import Dict
from typing import List
from typing import Tuple

import deepspeed
import numpy as np
import torch
from deepspeed.accelerator import get_accelerator
from devtools import debug
from tqdm import tqdm
from transformers import set_seed

from arctic_training.callback.logging import post_loss_log_cb
from arctic_training.callback.mixin import CallbackMixin
from arctic_training.callback.mixin import callback_wrapper
from arctic_training.checkpoint.engine import CheckpointEngine
from arctic_training.config.trainer import TrainerConfig
from arctic_training.data.factory import DataFactory
from arctic_training.logging import logger
<<<<<<< HEAD
from arctic_training.logging import setup_logger

if TYPE_CHECKING:
    from arctic_training.checkpoint.engine import CheckpointEngine
    from arctic_training.data.factory import DataFactory
    from arctic_training.model.factory import ModelFactory
    from arctic_training.optimizer.factory import OptimizerFactory
    from arctic_training.scheduler.factory import SchedulerFactory
    from arctic_training.tokenizer.factory import TokenizerFactory
=======
from arctic_training.model.factory import ModelFactory
from arctic_training.optimizer.factory import OptimizerFactory
from arctic_training.scheduler.factory import SchedulerFactory
from arctic_training.tokenizer.factory import TokenizerFactory
>>>>>>> 88bb8d26

try:
    from transformers.integrations.deepspeed import HfDeepSpeedConfig
except ImportError:
    from transformers.deepspeed import HfDeepSpeedConfig


class Trainer(ABC, CallbackMixin):
    """Base Trainer class."""

    name: str
    """
    Name of the trainer used for registering custom trainers. This name
    should be unique and is used in the training recipe YAMLs to identify which
    trainer to be used.
    """

    config: TrainerConfig
    """
    The type of the config class that the trainer uses. This should be a
    subclass of TrainerConfig and add any trainer-specific fields.
    """

    data_factory: DataFactory
    """
    A List of valid data factory types that the trainer can use. These should
    inherit from DataFactory. The first item in the list will be used as the
    default if the type is not explicitly set in the YAML config.
    """

    model_factory: ModelFactory
    """
    A List of valid model factory types that the trainer can use. These should
    inherit from ModelFactory. The first item in the list will be used as the
    default if the type is not explicitly set in the YAML config.
    """

    checkpoint_engine: CheckpointEngine
    """
    A List of valid checkpoint engine types that the trainer can use. These
    should inherit from CheckpointEngine. The first item in the list will be
    used as the default if the type is not explicitly set in the YAML config.
    """

    optimizer_factory: OptimizerFactory
    """
    A List of valid optimizer factory types that the trainer can use. These
    should inherit from OptimizerFactory. The first item in the list will be
    used as the default if the type is not explicitly set in the YAML config.
    """

    scheduler_factory: SchedulerFactory
    """
    A List of valid scheduler factory types that the trainer can use. These
    should inherit from SchedulerFactory. The first item in the list will be
    used as the default if the type is not explicitly set in the YAML config.
    """

    tokenizer_factory: TokenizerFactory
    """
    A List of valid tokenizer factory types that the trainer can use. These
    should inherit from TokenizerFactory. The first item in the list will be
    used as the default if the type is not explicitly set in the YAML config.
    """

    callbacks: List[Tuple[str, Callable]] = [post_loss_log_cb]
    """
    A list of callbacks for the trainer. Callbacks are specified as tuples of a
    string indicating where the callback should be placed and a callable that
    implements the callback. Callback events for the trainer include `pre-` and
    `post-` for `init`, `train`, `epoch`, `step`, and `checkpoint`.
    """

    def __init__(self, config: TrainerConfig) -> None:
        logger.info(f"Initializing Trainer with config:\n{debug.format(config)}")
        self.config = config
        self.epoch_idx = 0
        self.train_batch_idx = 0
        self.global_step = 0
        self.eval_batch_idx = 0
        self.early_stop = False
        self.world_size = config.world_size
        self.global_rank = config.global_rank
        self.training_finished = False

        self._set_seeds(self.config.seed)

        tokenizer_factory = self.config.tokenizer.factory(self)
        self.tokenizer = tokenizer_factory()

        data_factory = self.config.data.factory(self)
        self.train_dataloader, self.eval_dataloader = data_factory()

        dschf = HfDeepSpeedConfig(self.config.deepspeed)  # noqa: F841
        model_factory = self.config.model.factory(self)
        self.model = model_factory()

        optimizer_factory = self.config.optimizer.factory(self)
        self.optimizer = optimizer_factory()

        scheduler_factory = self.config.scheduler.factory(self)
        self.scheduler = scheduler_factory()

        self.model, *_ = deepspeed.initialize(
            model=self.model,
            optimizer=self.optimizer,
            args=self.config,
            lr_scheduler=self.scheduler,
            config=self.config.deepspeed,
        )

        self.checkpoint_engines = [
            engine(self) for engine in self.config.checkpoint_engines
        ]

        for engine in self.checkpoint_engines:
            if engine.config.auto_resume:
                engine.load(self.model)

    def _set_seeds(self, seed: int) -> None:
        logger.info(f"Setting random seeds to {seed}")
        torch.manual_seed(seed)
        np.random.seed(seed)
        random.seed(seed)
        set_seed(seed)

    @property
    def epochs(self) -> tqdm:
        """Epochs iterator."""
        return tqdm(
            range(self.epoch_idx, self.config.epochs),
            desc="Epochs",
            unit="epoch",
            disable=self.global_rank != 0,
        )

    @property
    def train_batches(self) -> tqdm:
        """Training data iterator."""
        return tqdm(
            self.train_dataloader,
            desc="Train Batches",
            unit="batch",
            disable=self.global_rank != 0,
        )

    @property
    def device(self) -> torch.device:
        """Current device."""
        return torch.device(get_accelerator().device_name(self.global_rank))

    @property
    def training_horizon(self) -> int:
        """Total number of training iterations."""
        if self.train_dataloader is None:
            raise ValueError("Train dataloader not initialized.")
        if self.config.train_iters:
            return self.config.train_iters
        return (
            self.config.epochs
            * len(self.train_dataloader)
            // self.config.gradient_accumulation_steps
        )

    @property
    def warmup_steps(self) -> int:
        """Number of warmup steps."""
        return int(self.config.scheduler.warmup_ratio * self.training_horizon)

    @callback_wrapper("loss")
    @abstractmethod
    def loss(self, batch: Dict[str, torch.Tensor]) -> torch.Tensor:
        """
        Loss function for the trainer. This method should be implemented by the
        inheriting trainer class.
        """
        raise NotImplementedError("Loss method must be implemented by the trainer.")

    @callback_wrapper("step")
    def step(self, batch: Dict[str, torch.Tensor]) -> None:
        """
        Step function for the trainer. Each batch of training data is passed to
        this method.
        """

        self.model.train()
        loss = self.loss(batch)
        self.model.backward(loss)
        self.model.step()

        # use deepspeed global step as golden truth
        self.global_step = self.model.global_steps
        if self.global_step >= self.training_horizon:
            self.early_stop = True

        self.checkpoint()

        if (
            self.config.exit_iteration > 0
            and self.config.exit_iteration == self.global_step
        ):
            self.early_stop = True
            logger.info(f"Hit exit iteration of {self.global_step}, ending training")

    @callback_wrapper("epoch")
    def epoch(self) -> None:
        """
        Epoch training loop. This method will be called for each epoch of
        training and iterates across batches of training data, calling the step
        method on each batch.
        """
        self.train_batch_idx = 0
        for batch in self.train_batches:
            self.train_batch_idx += 1

            self.step(batch)
            if self.early_stop:
                break

    @callback_wrapper("train")
    def train(self) -> None:
        """
        Main training loop. Calls the epoch method for each epoch of training.
        """
        setup_logger(self.config.logger)
        try:
            for epoch_idx in self.epochs:
                self.epoch_idx = epoch_idx
                self.epoch()
                if self.early_stop:
                    break
                self.checkpoint()
            self.training_finished = True
            logger.info("Training finished.")
            self.checkpoint()
        except Exception as e:
            logger.error(f"Training failed with error: {e}")
            # logger.info(f"{self._trainer_state}")
            raise (e)

    @callback_wrapper("checkpoint")
    def checkpoint(self) -> None:
        for engine in self.checkpoint_engines:
            if engine.do_checkpoint:
                logger.info(f"Saving Checkpoint at global step: {self.global_step}.")
                engine.save(self.model)<|MERGE_RESOLUTION|>--- conflicted
+++ resolved
@@ -36,22 +36,11 @@
 from arctic_training.config.trainer import TrainerConfig
 from arctic_training.data.factory import DataFactory
 from arctic_training.logging import logger
-<<<<<<< HEAD
 from arctic_training.logging import setup_logger
-
-if TYPE_CHECKING:
-    from arctic_training.checkpoint.engine import CheckpointEngine
-    from arctic_training.data.factory import DataFactory
-    from arctic_training.model.factory import ModelFactory
-    from arctic_training.optimizer.factory import OptimizerFactory
-    from arctic_training.scheduler.factory import SchedulerFactory
-    from arctic_training.tokenizer.factory import TokenizerFactory
-=======
 from arctic_training.model.factory import ModelFactory
 from arctic_training.optimizer.factory import OptimizerFactory
 from arctic_training.scheduler.factory import SchedulerFactory
 from arctic_training.tokenizer.factory import TokenizerFactory
->>>>>>> 88bb8d26
 
 try:
     from transformers.integrations.deepspeed import HfDeepSpeedConfig
