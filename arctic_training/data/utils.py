# Copyright 2025 Snowflake Inc.
# SPDX-License-Identifier: Apache-2.0
#
# Licensed under the Apache License, Version 2.0 (the "License");
# you may not use this file except in compliance with the License.
# You may obtain a copy of the License at
#
# http://www.apache.org/licenses/LICENSE-2.0
#
# Unless required by applicable law or agreed to in writing, software
# distributed under the License is distributed on an "AS IS" BASIS,
# WITHOUT WARRANTIES OR CONDITIONS OF ANY KIND, either express or implied.
# See the License for the specific language governing permissions and
# limitations under the License.

import hashlib
from functools import cache
from pathlib import Path
from typing import Any
<<<<<<< HEAD
from typing import Dict
=======
from typing import Optional
>>>>>>> a15e50e7
from typing import Union

import psutil
from datasets import Dataset
from datasets import IterableDataset
from torch.utils.data import DataLoader

DatasetType = Union[Dataset, IterableDataset]


@cache
def _get_node_fs_types() -> Dict[Path, str]:
    """Helper function to retrieve and cache filesystem types."""
    return {Path(r.mountpoint): r.fstype for r in psutil.disk_partitions(all=True)}


def _path_to_fs_type(path: Path) -> str:
    """
    Given a filesystem `path`, returns the filesystem type (ext, ext2, etc.).

    Note: Non-existent paths will return the filesystem type of `/`.
    """
    path = path.resolve()

    if path.is_symlink():
        path = path.readlink()  # py3.9+

    # Assuming at the end we percolate to `/` which is always there so the exit condition is assured
    try:
        return _get_node_fs_types()[path]
    except KeyError:
        return _path_to_fs_type(path.parent)


def is_local_fs(path: Path) -> bool:
    """Returns True if the `path` resides on a local filesystem, False otherwise."""
    local_node_fs_types = [
        "ext",
        "ext2",
        "ext3",
        "ext4",
        "reiserfs",
        "jfs",
        "xfs",
        "zfs",
        "xfs",
        "btrfs",
        "ntfs",
        "overlay",
    ]
    return _path_to_fs_type(path) in local_node_fs_types


def calculate_hash_from_args(*args: Any) -> str:
    hash_str = ""
    for arg in args:
        try:
            hash_str += str(arg)
        except Exception as e:
            raise ValueError(
                f"Failed to convert {arg} to string when calculating cache path."
                f" Error: {e}"
            )
    return hashlib.md5(hash_str.encode()).hexdigest()


class OverfitOneBatchDataLoader(DataLoader):
    """A DataLoader that repeats the first batch of a base loader for testing purposes."""

    def __init__(self, base_loader: DataLoader, num_repeat: Optional[int] = None):
        self.size = len(base_loader) if num_repeat is None else num_repeat
        self.batch = next(iter(base_loader))

    def __len__(self):
        return self.size

    def __iter__(self):
        for _ in range(self.size):
            yield self.batch<|MERGE_RESOLUTION|>--- conflicted
+++ resolved
@@ -17,11 +17,8 @@
 from functools import cache
 from pathlib import Path
 from typing import Any
-<<<<<<< HEAD
 from typing import Dict
-=======
 from typing import Optional
->>>>>>> a15e50e7
 from typing import Union
 
 import psutil
