--- conflicted
+++ resolved
@@ -62,21 +62,12 @@
 
     def post_load_callback(self, dataset: DatasetType) -> DatasetType:
         def process_example(example):
-<<<<<<< HEAD
-            return {
-                "messages": example["messages"] + [
-                    {"role": "assistant", "content": example["answer"]}
-                ]
-            }
-=======
             return {"messages": example["messages"] + [{"role": "assistant", "content": example["answer"]}]}
->>>>>>> 87259bec
-
-        return dataset.map(
-            process_example,
-            num_proc=self.data_factory.config.num_proc,
-<<<<<<< HEAD
-            desc="Loading AceMath",
+
+        return dataset.map(
+            process_example,
+            num_proc=self.data_factory.config.num_proc,
+            desc=f"Loading {self.name}",
         )
 
 
@@ -138,9 +129,6 @@
             lambda x: len(x["text"]) > 400000,
             num_proc=self.data_factory.config.num_proc,
             desc="Filtering examples (<400K chars)",
-=======
-            desc=f"Loading {self.name}",
->>>>>>> 87259bec
         )
 
 
@@ -154,7 +142,36 @@
         return split
 
 
-<<<<<<< HEAD
+class OpenOrca(HFDataSource):
+    name = "Open-Orca/OpenOrca"
+
+    def post_load_callback(self, dataset: DatasetType) -> DatasetType:
+        formatted_dataset = dataset.map(
+            partial(
+                self.instruct_format_conversation,
+                system_key="system_prompt",
+                query_key="question",
+                response_key="response",
+                source_name="OpenOrca",
+            ),
+            num_proc=self.data_factory.config.num_proc,
+            desc=f"Loading {self.name}",
+        )
+        return formatted_dataset
+
+    @staticmethod
+    def instruct_format_conversation(example, system_key, query_key, response_key, source_name):
+        conversation = [
+            {"role": "system", "content": example[system_key]},
+            {"role": "user", "content": example[query_key]},
+            {"role": "assistant", "content": example[response_key]},
+        ]
+        return {
+            "source": source_name,
+            "messages": conversation,
+        }
+
+
 class LongAlign10K(HFDataSource):
     name = "THUDM/LongAlign-10k"
 
@@ -177,42 +194,6 @@
     @staticmethod
     def instruct_format_conversation(example, query_key, response_key, source_name):
         conversation = [
-            {"role": "user", "content": example[query_key]},
-            {"role": "assistant", "content": example[response_key]},
-        ]
-        return {
-            "source": source_name,
-            "messages": conversation,
-        }
-
-
-=======
->>>>>>> 87259bec
-class OpenOrca(HFDataSource):
-    name = "Open-Orca/OpenOrca"
-
-    def post_load_callback(self, dataset: DatasetType) -> DatasetType:
-        formatted_dataset = dataset.map(
-            partial(
-                self.instruct_format_conversation,
-                system_key="system_prompt",
-                query_key="question",
-                response_key="response",
-                source_name="OpenOrca",
-            ),
-            num_proc=self.data_factory.config.num_proc,
-<<<<<<< HEAD
-            desc="Loading meta-math",
-=======
-            desc=f"Loading {self.name}",
->>>>>>> 87259bec
-        )
-        return formatted_dataset
-
-    @staticmethod
-    def instruct_format_conversation(example, system_key, query_key, response_key, source_name):
-        conversation = [
-            {"role": "system", "content": example[system_key]},
             {"role": "user", "content": example[query_key]},
             {"role": "assistant", "content": example[response_key]},
         ]
