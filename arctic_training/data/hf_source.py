--- conflicted
+++ resolved
@@ -123,7 +123,6 @@
         return dataset
 
 
-<<<<<<< HEAD
 class AceMath(HFDataSource):
     name = "nvidia/AceMath-Instruct-Training-Data"
 
@@ -163,8 +162,6 @@
         #     desc=f"Loading causal dataset {self.config.name_or_path}",
         # )
 
-=======
->>>>>>> 26037028
 class ProjectGutenbergSFT(HFDataSource):
     """
     Simple SFT wrapper around the Project Gutenberg dataset. Each example only
