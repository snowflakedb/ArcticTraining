--- conflicted
+++ resolved
@@ -15,12 +15,15 @@
 
 from functools import partial
 from pathlib import Path
+from pathlib import Path
 from typing import Any
 from typing import Dict
 from typing import List
 
 from datasets import DatasetDict
+from datasets import DatasetDict
 from datasets import load_dataset
+from datasets import load_from_disk
 from datasets import load_from_disk
 
 from arctic_training.config.data import DataSourceConfig
@@ -30,22 +33,16 @@
 
 class HFDataSourceConfig(DataSourceConfig):
     name_or_path: Path
-<<<<<<< HEAD
-    """ Name of the dataset to load. """
-=======
     """
     Name or path of the dataset to load. Also accepts values for the split field
     after a colon (e.g. "name:split", "name:split[10:20]").
     """
->>>>>>> 072246a2
+    name_or_path: Path
+    """ Name of the dataset to load. """
 
     kwargs: Dict[str, Any] = {}
     """ Keyword arguments to pass to the datasets.load_dataset function. """
 
-<<<<<<< HEAD
-
-=======
->>>>>>> 072246a2
 
 class HFDataSource(DataSource):
     """Base DataSource class for loading data with HuggingFace datasets library."""
@@ -54,6 +51,17 @@
     config: HFDataSourceConfig
 
     def load(self, config: HFDataSourceConfig, split: str) -> DatasetType:
+        # Support loading local datasets
+        if config.name_or_path.exists():
+            dataset = load_from_disk(config.name_or_path.as_posix(), **config.kwargs)
+            if isinstance(dataset, DatasetDict):
+                dataset = dataset[split]
+        else:
+            dataset = load_dataset(
+                str(config.name_or_path), split=split, **config.kwargs
+            )
+
+        return dataset
         # Support loading local datasets
         if config.name_or_path.exists():
             dataset = load_from_disk(config.name_or_path.as_posix(), **config.kwargs)
