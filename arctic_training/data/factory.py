--- conflicted
+++ resolved
@@ -53,27 +53,15 @@
     specify the DataFactory to use.
     """
 
-<<<<<<< HEAD
-    config_type: Type[TDataConfig]
-=======
     config: DataConfig
->>>>>>> 655377af
     """
     The type of the DataConfig object that this DataFactory uses. Any
     DataFactory-specific options should be specified in this class.
     """
 
-<<<<<<< HEAD
-    def __init__(
-        self, trainer: "Trainer", data_config: Optional[TDataConfig] = None
-    ) -> None:
-        if data_config is None:
-            data_config = trainer.config.data
-=======
     def __init__(self, trainer: "Trainer", config: Optional[DataConfig] = None) -> None:
         if config is None:
             config = trainer.config.data
->>>>>>> 655377af
 
         self._trainer = trainer
         self.config = config
