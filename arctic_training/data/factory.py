# Copyright 2025 Snowflake Inc.
# SPDX-License-Identifier: Apache-2.0
#
# Licensed under the Apache License, Version 2.0 (the "License");
# you may not use this file except in compliance with the License.
# You may obtain a copy of the License at
#
# http://www.apache.org/licenses/LICENSE-2.0
#
# Unless required by applicable law or agreed to in writing, software
# distributed under the License is distributed on an "AS IS" BASIS,
# WITHOUT WARRANTIES OR CONDITIONS OF ANY KIND, either express or implied.
# See the License for the specific language governing permissions and
# limitations under the License.

from abc import ABC
from pathlib import Path
from typing import TYPE_CHECKING
from typing import List
from typing import Optional
from typing import Tuple

import torch
from datasets import concatenate_datasets
from datasets import load_from_disk
from torch.utils.data import DataLoader
from torch.utils.data import RandomSampler
from transformers import PreTrainedTokenizerBase

from arctic_training.callback.mixin import CallbackMixin
from arctic_training.callback.mixin import callback_wrapper
from arctic_training.config.data import DataConfig
from arctic_training.data.utils import DatasetType
from arctic_training.data.utils import calculate_hash_from_args
from arctic_training.registry import RegistryMeta
from arctic_training.registry import _validate_class_attribute_set
from arctic_training.registry import _validate_class_attribute_type
from arctic_training.registry import _validate_class_method
from arctic_training.debug import print_rank0, print_rank, exit

if TYPE_CHECKING:
    from arctic_training.data.source import DataSource
    from arctic_training.trainer.trainer import Trainer


class DataFactory(ABC, CallbackMixin, metaclass=RegistryMeta):
    """Base DataFactory class for loading training and evaluation data."""

    name: str
    """
    Name of the DataFactory. This name should be unique to each registered
    DataFactory object. This name can be used in the training recipe YAMLs to
    specify the DataFactory to use.
    """

    config: DataConfig
    """
    The type of the DataConfig object that this DataFactory uses. Any
    DataFactory-specific options should be specified in this class.
    """

    @classmethod
    def _validate_subclass(cls) -> None:
        _validate_class_attribute_set(cls, "name")
        _validate_class_attribute_type(cls, "config", DataConfig)
        _validate_class_method(cls, "load", ["self", "data_sources", "split"])
        _validate_class_method(cls, "process", ["self", "dataset"])
        _validate_class_method(cls, "split_data", ["self", "training_data"])
        _validate_class_method(cls, "create_dataloader", ["self", "dataset"])

    def __init__(self, trainer: "Trainer", config: Optional[DataConfig] = None) -> None:
        if config is None:
            config = trainer.config.data

        self._trainer = trainer
        self.config = config

    def __call__(self) -> Tuple[DataLoader, Optional[DataLoader]]:
        def get_data_split(split: str) -> Optional[DatasetType]:
            data_sources = self._get_data_sources(split=split)

            cache_path = self.cache_path(sources=data_sources, split=split)
            if self.config.use_data_cache and cache_path.exists():
<<<<<<< HEAD
                logger.info(f"Loading pre-processed data from cache path {cache_path.as_posix()}")
=======
>>>>>>> 28b3878e
                return load_from_disk(cache_path.as_posix())

            if len(data_sources) == 0:
                return None
            dataset = self.load(data_sources, split=split)
            dataset = self._truncate_data(dataset)

<<<<<<< HEAD
            for i in range(10):
                for k in dataset[0].keys():
                    print_rank(f'{i} {k} {dataset[i][k]=}', skip=False)
            #exit()

=======
>>>>>>> 28b3878e
            if self.config.use_data_cache:
                logger.info(f"Saving to cache path {cache_path.as_posix()}")
                dataset.save_to_disk(cache_path.as_posix())
<<<<<<< HEAD


            # logger.info(f"Saving to cache path {cache_path.as_posix()}.new")
            # dataset.save_to_disk(cache_path.as_posix() + ".new")
            # exit()

=======
>>>>>>> 28b3878e
            return dataset

        training_data = get_data_split("train")
        evaluation_data = get_data_split("eval")

        if self.config.train_eval_split[1] > 0.0:
            training_data, evaluation_data = self.split_data(training_data)



        training_dataloader = self.create_dataloader(training_data)
        evaluation_dataloader = (
            self.create_dataloader(evaluation_data)
            if evaluation_data is not None
            else None
        )

        return training_dataloader, evaluation_dataloader

    @property
    def trainer(self) -> "Trainer":
        """The Trainer object that is using this DataFactory."""
        return self._trainer

    @property
    def tokenizer(self) -> PreTrainedTokenizerBase:
        """The tokenizer object used by the Trainer."""
        return self.trainer.tokenizer

    @property
    def micro_batch_size(self) -> int:
        """The micro batch size used by the Trainer."""
        return self.trainer.config.micro_batch_size

    @property
    def global_rank(self) -> int:
        """The global rank of the current process."""
        return self.config.global_rank

    @property
    def world_size(self) -> int:
        """The total number of processes in the world."""
        return self.config.world_size

    def _get_data_sources(self, split: str) -> List["DataSource"]:
        if split == "train":
            data_source_configs = self.config.sources
        elif split == "eval":
            data_source_configs = self.config.eval_sources
        else:
            raise ValueError(f"Invalid split: {split}")

        data_sources = []
        for config in data_source_configs:
            data_source = config.data_source(data_factory=self, config=config)
            data_sources.append(data_source)
        return data_sources

    def _truncate_data(self, dataset: DatasetType) -> DatasetType:
        """
        Truncate the dataset to the shortest length across all processes.
        This ensures that each shard/process has the same number of samples in
        the dataset.
        """
        local_length = len(dataset)
        if self.world_size > 1:
            data_length = torch.zeros(self.world_size).to(self.trainer.device)
            data_length[self.global_rank] = local_length
            torch.distributed.all_reduce(data_length, op=torch.distributed.ReduceOp.SUM)
            shortest_length = int(data_length.min().cpu().item())
            del data_length  # clean the memory
        else:
            shortest_length = local_length
        dataset = dataset.select(range(shortest_length))
        return dataset

    def cache_path(self, sources: List["DataSource"], split: str) -> Path:
        """Returns the cache path for the processed + concatenated dataset."""
        source_cache_path_args = (s.cache_path_args for s in sources)
        hash_str = calculate_hash_from_args(split, *source_cache_path_args)
        return self.config.cache_dir / hash_str

    @callback_wrapper("load")
    def load(self, data_sources: List["DataSource"], split: str) -> DatasetType:
        """Loads data from one or more data sources and concatenates into a single dataset."""
        datasets = []
        for data_source in data_sources:
            dataset = data_source(split)
            datasets.append(dataset)
        dataset = concatenate_datasets(datasets)
        return dataset

    @callback_wrapper("process")
    def process(self, dataset: DatasetType) -> DatasetType:
        """Process the dataset (e.g., tokenization for text data)."""
        raise NotImplementedError(
            "tokenize must be implemented by DataFactory subclass."
        )

    @callback_wrapper("split")
    def split_data(
        self, training_data: DatasetType
    ) -> Tuple[DatasetType, Optional[DatasetType]]:
        """Split the training data into training and evaluation datasets."""
        datasets = training_data.train_test_split(
            test_size=self.config.train_eval_split[1],
            seed=self.config.seed,
        )
        training_data = datasets["train"]
        evaluation_data = datasets["test"]
        del datasets

        return training_data, evaluation_data

    @callback_wrapper("create_dataloader")
    def create_dataloader(self, dataset: DatasetType) -> DataLoader:
        """Create a torch DataLoader from the dataset."""
        return DataLoader(
            dataset,
            batch_size=self.micro_batch_size,
            sampler=RandomSampler(dataset),
            num_workers=self.config.num_proc,
            drop_last=True,
        )<|MERGE_RESOLUTION|>--- conflicted
+++ resolved
@@ -37,6 +37,8 @@
 from arctic_training.registry import _validate_class_attribute_type
 from arctic_training.registry import _validate_class_method
 from arctic_training.debug import print_rank0, print_rank, exit
+from arctic_training.logging import logger
+from arctic_training.utils import local_main_process_first, is_local_main_process
 
 if TYPE_CHECKING:
     from arctic_training.data.source import DataSource
@@ -76,42 +78,55 @@
         self.config = config
 
     def __call__(self) -> Tuple[DataLoader, Optional[DataLoader]]:
+        """
+            Returns train and eval dataloaders. Either or both could be None.
+        """
         def get_data_split(split: str) -> Optional[DatasetType]:
-            data_sources = self._get_data_sources(split=split)
-
-            cache_path = self.cache_path(sources=data_sources, split=split)
-            if self.config.use_data_cache and cache_path.exists():
-<<<<<<< HEAD
-                logger.info(f"Loading pre-processed data from cache path {cache_path.as_posix()}")
-=======
->>>>>>> 28b3878e
-                return load_from_disk(cache_path.as_posix())
-
-            if len(data_sources) == 0:
-                return None
+
+            # XXX: currently our data cache is local to each node, but to be generic this needs more work as we want:
+            # - local_main_process_first if the cache is local per node
+            # - global_main_process_first if the cache is on the shared fs (all nodes see it)
+            # perhaps we could auto-detect if the cache path is on the shared fs vs local and do the right thing based on that?
+            with local_main_process_first():
+                data_sources = self._get_data_sources(split=split)
+
+                cache_path = self.cache_path(sources=data_sources, split=split)
+                if self.config.use_data_cache and cache_path.exists():
+                    logger.info(f"Loading pre-processed data from cache path {cache_path.as_posix()}")
+
+                    # dataset = load_from_disk(cache_path.as_posix())
+                    # for i in range(10):
+                    #     data = ''.join(f"\n{i} {len(dataset[i][k])=} {k}" for k in dataset[0].keys())
+                    #     print_rank(f'cached loading data dump {data}', skip=False)
+                    # return dataset
+
+                    return load_from_disk(cache_path.as_posix())
+
+                if len(data_sources) == 0:
+                    return None
+
             dataset = self.load(data_sources, split=split)
             dataset = self._truncate_data(dataset)
 
-<<<<<<< HEAD
             for i in range(10):
-                for k in dataset[0].keys():
-                    print_rank(f'{i} {k} {dataset[i][k]=}', skip=False)
+                data = ''.join(f"\n{i} {len(dataset[i][k])=} {k}" for k in dataset[0].keys())
+                print_rank(f'non-cached loading data dump {data}', skip=False)
             #exit()
 
-=======
->>>>>>> 28b3878e
-            if self.config.use_data_cache:
-                logger.info(f"Saving to cache path {cache_path.as_posix()}")
+            # Must save the cache only once from rank 0 (local or global depending on the type of the fs cache resides on see the notes at the top of get_data_split) and only if it doesn't already exist
+            # XXX: has to match `with ...main_process_first` above should it change to global instead of local
+            if is_local_main_process() and self.config.use_data_cache and not cache_path.exists():
+                logger.info(f"Saving pre-processed data to cache path {cache_path.as_posix()}")
                 dataset.save_to_disk(cache_path.as_posix())
-<<<<<<< HEAD
-
+
+            for i in range(10):
+                data = ''.join(f"\n{i} {len(dataset[i][k])=} {k}" for k in dataset[0].keys())
+                print_rank(f'after saving non-cached loading data dump {data}', skip=False)
 
             # logger.info(f"Saving to cache path {cache_path.as_posix()}.new")
             # dataset.save_to_disk(cache_path.as_posix() + ".new")
             # exit()
 
-=======
->>>>>>> 28b3878e
             return dataset
 
         training_data = get_data_split("train")
@@ -119,8 +134,6 @@
 
         if self.config.train_eval_split[1] > 0.0:
             training_data, evaluation_data = self.split_data(training_data)
-
-
 
         training_dataloader = self.create_dataloader(training_data)
         evaluation_dataloader = (
