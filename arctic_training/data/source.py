--- conflicted
+++ resolved
@@ -67,19 +67,6 @@
             return load_from_disk(self.cache_path.as_posix())
 
         dataset = self.load(self.config, self.config.split)
-<<<<<<< HEAD
-        sample_count = None
-        if self.config.sample_ratio is not None:
-            sample_count = int(len(dataset) * self.config.sample_ratio)
-        if self.config.sample_count is not None:
-            sample_count = self.config.sample_count
-        if sample_count is not None:
-            sample_count = min(sample_count, len(dataset))
-            logger.info(f"Sampling {sample_count} rows from {self.name}")
-            rng = random.Random(self.data_factory.config.seed)
-            indices = rng.sample(range(len(dataset)), sample_count)
-            dataset = dataset.select(indices)
-=======
 
         sample_count = None
 
@@ -102,7 +89,6 @@
             indices = rng.sample(range(len(dataset)), sample_count)
             dataset = dataset.select(indices)
 
->>>>>>> 87259bec
         if len(dataset) < 1:
             raise ValueError(
                 f"Empty dataset from load() for data source type {self.name} with"
