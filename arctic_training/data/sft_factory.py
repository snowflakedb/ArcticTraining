# Copyright 2025 Snowflake Inc.
# SPDX-License-Identifier: Apache-2.0
#
# Licensed under the Apache License, Version 2.0 (the "License");
# you may not use this file except in compliance with the License.
# You may obtain a copy of the License at
#
# http://www.apache.org/licenses/LICENSE-2.0
#
# Unless required by applicable law or agreed to in writing, software
# distributed under the License is distributed on an "AS IS" BASIS,
# WITHOUT WARRANTIES OR CONDITIONS OF ANY KIND, either express or implied.
# See the License for the specific language governing permissions and
# limitations under the License.

import sys
from typing import Dict
from typing import List
from typing import Optional
from typing import Tuple

import numpy as np
import torch
from datasets import Dataset
from torch.utils.data import DataLoader
from torch.utils.data import RandomSampler
from tqdm import tqdm
from transformers import BatchEncoding
from transformers import PreTrainedTokenizerBase

from arctic_training.data.factory import DataFactory
from arctic_training.registry import register

IGNORE_INDEX = -100


# this function is modified from TRL trl.trainer.utils.py
def pad(
    tensors: List[torch.Tensor],
    padding_value: int = 0,
    padding_side: str = "right",
    is_position_id: bool = False,
    divisible_by: int = 256,
    max_seq: Optional[int] = None,
    dim_to_pad: int = -1,
) -> torch.Tensor:
    """
    Pads a list of tensors to the same shape along the first dimension.

    Args:
        tensors (`List[torch.Tensor]`):
            List of input tensors to pad.
        padding_value (`int`):
            Value to use for padding. Default is 0.
        padding_side (`str`):
            Side on which to add padding. Must be 'left' or 'right'. Default is 'right'.
        is_position_id (`bool`):
            If it is position_id, we will use arange to generate the position id in order to avoid too much padding causes flash attn crash.
        divisible_by (`int`):
            The number that the length of the sequence should be divisible by.
        max_seq (`int`):
            The maximum length of the sequence. If it is not None, we will truncate the sequence to the maximum length or pad the sequence to the maximum length.
        dim_to_pad (`int`):
            The dimension to pad. Default is -1.
    Returns:
        `torch.Tensor`:
            A single tensor containing the padded tensors.

    Examples:
        >>> import torch
        >>> pad([torch.tensor([1, 2, 3]), torch.tensor([4, 5])])
        tensor([[1, 2, 3],
                [4, 5, 0]])
        >>> pad([torch.tensor([[1, 2], [3, 4]]), torch.tensor([[5, 6]])])
        tensor([[[1, 2],
                [3, 4]],

                [[5, 6],
                [0, 0]]])
    """
    # Determine the maximum shape for each dimension
    output_shape = np.max([t.shape for t in tensors], 0).tolist()
    if max_seq is not None:
        output_shape[dim_to_pad] = max_seq
    elif divisible_by is not None:
        output_shape[dim_to_pad] = (
            int(np.ceil(output_shape[dim_to_pad] / divisible_by)) * divisible_by
        )

    # Create an output tensor filled with the padding value
    # TODO: Likely for 2D position ids, this does not work. Need to revisit.
    if is_position_id:
        output = (
            torch.arange(
                output_shape[dim_to_pad],
                dtype=tensors[0].dtype,
                device=tensors[0].device,
            )
            .repeat(len(tensors) * np.prod(output_shape) // output_shape[dim_to_pad])
            .view(len(tensors), *output_shape)
        )
    else:
        output = torch.full(
            (len(tensors), *output_shape),
            padding_value,
            dtype=tensors[0].dtype,
            device=tensors[0].device,
        )

    for i, t in enumerate(tensors):
        # Determine the slice for the sequence dimension
        if padding_side == "left":
            seq_slice = slice(output_shape[0] - t.shape[0], output_shape[0])
        elif padding_side == "right":
            seq_slice = slice(0, t.shape[0])
        else:
            raise ValueError("padding_side must be 'left' or 'right'")
        # import pdb; pdb.set_trace()
        slices = (seq_slice,) + tuple(slice(0, s) for s in t.shape[1:])
        output[i][slices] = t
    return output


class DataCollatorForCausalLM:
    def __init__(self, tokenizer):
        self.tokenizer = tokenizer

    def __call__(self, instances: List[Dict]) -> Dict[str, torch.Tensor]:
        input_ids = [torch.tensor(example["input_ids"]) for example in instances]
        labels = [torch.tensor(example["labels"]) for example in instances]
        # https://github.com/huggingface/transformers/blob/main/src/transformers/modeling_flash_attention_utils.py#L270
        # we do not need attention_mask when pos-id is provided and multi-seq packed
        # attention_mask = [
        #     torch.tensor(example["attention_mask"]) for example in instances
        # ]
        if "position_ids" in instances[0]:
            position_ids = [
                torch.tensor(example["position_ids"]) for example in instances
            ]
        else:
            position_ids = [
                torch.tensor(list(range(len(example["input_ids"]))))
                for example in instances
            ]

        input_ids = pad(input_ids, padding_value=self.tokenizer.pad_token_id)
        labels = pad(labels, padding_value=IGNORE_INDEX)
        position_ids = pad(position_ids, padding_value=0, is_position_id=True)

        return {
            "input_ids": input_ids,
            "labels": labels,
            "position_ids": position_ids,
        }


def packing_sft_dataset(
    dataset: Dataset,
    seed: int,
    rank: int,
    max_length: int,
    always_max_length: bool,
) -> Dataset:
    # packing for sft / cpt are different
    dataset = dataset.shuffle(seed=seed + rank)
    train_dataset: Dict[str, List] = {
        key: [] for key in ("input_ids", "labels", "position_ids", "attention_mask")
    }
    example: Dict[str, List] = {
        key: [] for key in ("input_ids", "labels", "position_ids", "attention_mask")
    }

    # pack multiple samples into one sample
    # for data in dataset:
    # TODO: make it multi-process?
    for data in tqdm(
        dataset,
        total=len(dataset),
        dynamic_ncols=True,
        file=sys.stdout,
        desc="Packing data",
        disable=rank != 0,
    ):
        input_ids, attention_mask, labels = (
            data["input_ids"],
            data["attention_mask"],
            data["labels"],
        )

        if (
            not always_max_length
            and len(example["input_ids"]) + len(input_ids) > max_length
        ) or len(example["input_ids"]) > max_length:
            for key in train_dataset.keys():
                train_dataset[key].append(example[key])

            example = {
                key: []
                for key in ("input_ids", "labels", "position_ids", "attention_mask")
            }

        example["input_ids"].extend(input_ids)
        example["labels"].extend(labels)
        example["position_ids"].extend(list(range(len(input_ids))))
        example["attention_mask"].extend(attention_mask)

    # add the last example
    if example["input_ids"]:
        for key in train_dataset.keys():
            train_dataset[key].append(example[key])

    return Dataset.from_dict(train_dataset)


class SFTDataConfig(DataConfig):
    max_length: int = 8192
    """ Maximum length of the input sequence. """

    mask_inputs: bool = True
    """ Whether to mask the input sequence. """

    always_max_length: bool = False
    """
    If this is turned on, each batch will be filled up to the max length by
    appending samples until the total length matches the max length. It might
    cause the last sample to be truncated.
    """


def filter_dataset_length(self, dataset: Dataset) -> Dataset:
    return dataset.filter(
        lambda x: len(x["input_ids"]) <= self.config.max_length,
        num_proc=self.config.num_proc,
    )


def pack_dataset(self, dataset: Dataset) -> Dataset:
    dataset = packing_sft_dataset(
        dataset,
        seed=self.config.seed,
        rank=self.global_rank,
        max_length=self.config.max_length,
        always_max_length=self.config.always_max_length,
    )
    return dataset


@register
class SFTDataFactory(DataFactory):
    name = "sft"
<<<<<<< HEAD
    config_type = SFTDataConfig
    callbacks = [
        ("post-load", filter_dataset_length),
        ("post-load", pack_dataset),
    ]
=======
>>>>>>> 655377af

    def tokenize(
        self,
        tokenizer: PreTrainedTokenizerBase,
        dataset: Dataset,
    ) -> Dataset:
        if "messages" not in dataset.column_names:
            raise ValueError(
                "Dataset must have 'messages' column to tokenize for SFTDataFactory."
            )
        dataset = dataset.select_columns(["messages"])
        # sft based tokenization,
        # we assume the messages are in the format of:
        # {'role': '...', 'content': '...'}
        # datasets = datasets.select(range(100, 1100))
        dataset = dataset.select(range(len(dataset)))
        # datasets.disable_caching()
        # tmp = tokenize_messages(datasets[0]["messages"][:2], tokenizer, mask_inputs=mask_inputs)
        # import pdb; pdb.set_trace()
        return dataset.map(
            lambda ex: {
                **self.tokenize_messages(
                    ex["messages"],
                    tokenizer,
                    mask_inputs=self.config.mask_inputs,
                )
            },
            num_proc=self.config.num_proc,
            desc="Tokenizing messages",
        )

    @classmethod
    def tokenize_messages(
        cls,
        messages: List[Dict[str, str]],
        tokenizer: PreTrainedTokenizerBase,
        mask_inputs: bool = True,
    ) -> BatchEncoding:
        conversation_text = tokenizer.apply_chat_template(
            conversation=messages, tokenize=False
        )
        conversation_ids = tokenizer(
            conversation_text,
            return_offsets_mapping=mask_inputs,
            add_special_tokens=False,
        )
        if mask_inputs:
            assistant_ranges = cls.get_assistant_start_end_indices(
                messages, conversation_text
            )
            # _ = get_assistant_start_end_indices(messages, conversation_text)
            labels = cls.get_masked_labels(conversation_ids, assistant_ranges)
            conversation_ids["labels"] = labels
            # compare_messages_with_labels(split_list_by_specific_num(conversation_ids["labels"]), messages, tokenizer)
            del conversation_ids["offset_mapping"]

        else:
            conversation_ids = tokenizer(
                conversation_text,
                return_offsets_mapping=mask_inputs,
                add_special_tokens=False,
            )
            conversation_ids["labels"] = conversation_ids["input_ids"]
        return conversation_ids

    @staticmethod
    # this code is adpoted from https://github.com/huggingface/trl/issues/632 (user: Peter-Devine )
    def get_assistant_start_end_indices(
        messages: List[Dict[str, str]], conversation_text: str
    ) -> List[Tuple[int, int]]:
        return_indices = []
        for message in messages:
            if message["role"] == "assistant":
                message_text = message["content"]
                match_index = conversation_text.find(message_text)
                # start_indices.append(match_index)
                end_indices = match_index + len(message_text)
                return_indices.append((match_index, end_indices))
        return return_indices

    @staticmethod
    def get_masked_labels(
        conversation_ids: BatchEncoding, assistant_ranges: List[Tuple[int, int]]
    ) -> List[int]:
        pre_output = IGNORE_INDEX
        output = []

        for id_, (id_s, id_e) in list(
            zip(
                conversation_ids["input_ids"],
                conversation_ids["offset_mapping"],
            )
        ):
            if any(id_s >= s and id_e <= e for s, e in assistant_ranges):
                pre_output = id_
                output.append(id_)
            else:
                # the if-else here is to include the eos token in the loss.
                # for instance, the asistent answer is
                # <|assistant|> I am good <eos> <|user|> xxx
                #      -100     1 2   3     4     -100       -100
                # after the shift, input_ids = input_ids[:-1], labels = labels[1:]
                #        1      2 3   4     -100  -100
                # now the prediction is correct, and the model will be able to predict <eos> token
                if pre_output != IGNORE_INDEX:
                    pre_output = IGNORE_INDEX
                    output.append(id_)
                else:
                    pre_output = IGNORE_INDEX
                    output.append(IGNORE_INDEX)
        return output

    def create_dataloader(self, dataset: Dataset) -> DataLoader:
        return DataLoader(
            dataset,
            collate_fn=DataCollatorForCausalLM(tokenizer=self.tokenizer),
            batch_size=self.micro_batch_size,
            sampler=RandomSampler(dataset),
            num_workers=self.config.num_proc,
            drop_last=True,
        )<|MERGE_RESOLUTION|>--- conflicted
+++ resolved
@@ -248,14 +248,11 @@
 @register
 class SFTDataFactory(DataFactory):
     name = "sft"
-<<<<<<< HEAD
-    config_type = SFTDataConfig
+    config: SFTDataConfig
     callbacks = [
         ("post-load", filter_dataset_length),
         ("post-load", pack_dataset),
     ]
-=======
->>>>>>> 655377af
 
     def tokenize(
         self,
