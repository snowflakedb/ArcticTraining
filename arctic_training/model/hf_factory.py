--- conflicted
+++ resolved
@@ -28,7 +28,6 @@
 
     def create_config(self):
         config = AutoConfig.from_pretrained(self.config.name_or_path)
-<<<<<<< HEAD
 
         # override hf model config if we have some custom config
         for k, v in self.config.hf_config_kwargs.items():
@@ -37,17 +36,10 @@
         return config
 
     def create_model(self, model_config) -> PreTrainedModel:
-=======
->>>>>>> 1f077926
 
         # XXX: temp - using a local copy of the HF modeling code
         config = self.create_config()
 
-        # override hf model config if we have some custom config
-        for k, v in self.config.hf_config_kwargs.items():
-            setattr(config, k, v)
-
-<<<<<<< HEAD
         if config.architectures[0] == "Qwen3MoeForCausalLM":
             pr0("Using custom Qwen3MoeForCausalLM", force=True)
             from arctic_training.model.qwen3_moe import Qwen3MoeForCausalLM
@@ -96,11 +88,6 @@
                 dtype=self.config.dtype.value,
             )
 
-=======
-        return config
-
-    def create_model(self, model_config) -> PreTrainedModel:
->>>>>>> 1f077926
         return AutoModelForCausalLM.from_pretrained(
             self.config.name_or_path,
             config=model_config,
