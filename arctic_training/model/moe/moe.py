# Copyright 2025 Snowflake Inc.
# SPDX-License-Identifier: Apache-2.0
#
# Licensed under the Apache License, Version 2.0 (the "License");
# you may not use this file except in compliance with the License.
# You may obtain a copy of the License at
#
# http://www.apache.org/licenses/LICENSE-2.0
#
# Unless required by applicable law or agreed to in writing, software
# distributed under the License is distributed on an "AS IS" BASIS,
# WITHOUT WARRANTIES OR CONDITIONS OF ANY KIND, either express or implied.
# See the License for the specific language governing permissions and
# limitations under the License.

from dataclasses import dataclass

import torch
import torch.distributed as dist
import torch.nn as nn
import torch.nn.functional as F

<<<<<<< HEAD
=======
from arctic_training.model.moe.moe_gemm import group_gemm_fn
from arctic_training.model.moe.moe_gemm import torch_group_gemm_fn

# from deepspeed.utils import groups
# from deepspeed.utils import log_dist

>>>>>>> da5ad460

@dataclass
class MoEConfig:
    num_experts: int
    ep_size: int
    ep_group: dist.ProcessGroup
    model_dim: int
    intermediate_dim: int
    top_k: int
    input_dtype: torch.dtype
    activation: str
    normalize_scores: bool
    return_router_scores: bool
    is_gated: bool = True
    loss_coeff: float = 0.01
    use_triton: bool = True


def torch_group_gemm_fn(A, B, rows_cumsum):
    C = torch.zeros((rows_cumsum[-1], B.size(-1)), device=A.device, dtype=A.dtype)
    for i in range(len(rows_cumsum)):
        start = 0 if i == 0 else rows_cumsum[i - 1]
        end = rows_cumsum[i]
        C[start:end, :] = torch.matmul(A[start:end, :], B[i])
    return C


class ArcticMoE(nn.Module):
    """Mixture of Experts (MoE) layer.
    Args:
        config: MoEConfig object
    """

    def __init__(self, config: MoEConfig):
        super(ArcticMoE, self).__init__()
        self._config = config
        self.num_experts = config.num_experts
        self.top_k = config.top_k
        self.model_dim = config.model_dim
        self.intermediate_dim = config.intermediate_dim
        self.input_dtype = config.input_dtype
        self.ep_size = config.ep_size
        self.ep_group = config.ep_group

        supported_activations = ["relu", "gelu", "silu"]
        if config.activation in supported_activations:
            self._activation = getattr(F, config.activation)
        elif config.activation is None:
            self._activation = None
        else:
            raise ValueError(f"Unsupported activation {config.activation}")

        num_local_experts = self.num_experts // self.ep_size

        self._gate_proj = nn.Linear(self.model_dim, self.num_experts, bias=False).to(self.input_dtype)

        # Initialize expert weights
        self.expert_gate_up = nn.Parameter(
            torch.empty(
                num_local_experts,
                self.model_dim,
                (2 * self.intermediate_dim) if config.is_gated else self.intermediate_dim,
                dtype=self.input_dtype,
            )
        )
        self.gate_scale = 1.0
        self.up_scale = 0.0

        self.expert_down = nn.Parameter(
            torch.empty(num_local_experts, self.intermediate_dim, self.model_dim, dtype=self.input_dtype)
        )

        self.comm_stream = torch.cuda.Stream()
        if config.use_triton:
            from arctic_training.model.moe.moe_gemm import group_gemm_fn

            self.moegemm = group_gemm_fn
        else:
            self.moegemm = torch_group_gemm_fn

    # def set_deepspeed_parallelism(self, use_data_before_expert_parallel_: bool = False) -> None:
    #     self._create_process_groups(use_data_before_expert_parallel_=use_data_before_expert_parallel_)
    #
    # def _create_process_groups(self, use_data_before_expert_parallel_: bool = False) -> None:
    #     # Create process group for a layer if needed
    #     if self.expert_group_name not in groups._get_expert_parallel_group_dict():
    #         print(f"No existing process group found, creating a new group named: {self.expert_group_name}")
    #         groups._create_expert_data_and_model_parallel(
    #             self.ep_size, mpu=groups.mpu, use_data_before_expert_parallel_=use_data_before_expert_parallel_
    #         )
    #
    #     self.ep_group = groups._get_expert_parallel_group(self.expert_group_name)

    def GroupGeMM(self, x, expert_token_rcv_count):
        """Grouped GEMM for MoE experts.
        Args:
            x: Input tensor of shape [#tokens * topk, model_dim]
        Returns:
            Output tensor after applying expert weights and activation.
        """
        n_topk_tokens = x.size(0)
        output = torch.empty_like(x)
        intermediate = torch.empty((n_topk_tokens, self.intermediate_dim), dtype=self.input_dtype, device=x.device)
        # TODO(Reza): we need to add a transformation kernel that put the local-experts together!
        expert_count_cumsum = expert_token_rcv_count.view(-1, self.ep_size).sum(-1).cumsum(0)
        intermediate = self.moegemm(x, self.expert_gate_up, expert_count_cumsum)
        if self._config.is_gated:
            gate, up = intermediate[..., 0::2], intermediate[..., 1::2]
            gate = self._activation(gate * self.gate_scale) if self._activation else intermediate
            intermediate = (up + self.up_scale) * gate
        output = self.moegemm(intermediate, self.expert_down, expert_count_cumsum)
        return output

    def forward(self, hidden_states):
        # Forward pass through the MoE layer
        orig_shape = hidden_states.shape
        hidden_states = hidden_states.reshape(-1, hidden_states.shape[-1])
        logits = self._gate_proj(hidden_states)
        (moe_input, expert_token_count, expert_token_rcv_count, scores, token_mapped_slots) = self.MoERouter(
            hidden_states, logits
        )
        moe_input = self.AlltoAllV(moe_input, expert_token_count, expert_token_rcv_count)
        moe_output = self.GroupGeMM(moe_input, expert_token_rcv_count)
        moe_output = self.AlltoAllV(moe_output, expert_token_rcv_count, expert_token_count)
        output = self.MoECombine(moe_output, token_mapped_slots)
        output = output.reshape(orig_shape)
        return (output, scores) if self._config.return_router_scores else output

    def AlltoAllV(self, x, token_snd_count=None, token_rcv_count=None):
        """AlltoAllV operation for distributed MoE.
        Args:
            x: Input tensor
            token_snd_count: Number of elements to send to each rank
            token_rcv_count: Number of elements to receive from each rank
        Returns:
            Output tensor after AlltoAllV
        """
        torch.cuda.current_stream().wait_stream(self.comm_stream)
        token_snd_count = token_snd_count.reshape(self.ep_size, -1).sum(dim=-1)
        token_rcv_count = token_rcv_count.reshape(self.ep_size, -1).sum(dim=-1)
        input_splits = token_snd_count.tolist()
        output_splits = token_rcv_count.tolist()
        output = torch.empty((sum(output_splits), x.size(1)), dtype=x.dtype, device=x.device)
        dist.all_to_all_single(
            output, x, output_split_sizes=output_splits, input_split_sizes=input_splits, group=self.ep_group
        )
        return output

    def MoERouter(self, hidden_states, logits):
        """Mixture of Experts (MoE) router.
        Args:
            hidden_states: [#tokens, hidden_size]
            logits: [#tokens, num_experts]
        Returns:
            moe_input: [#tokens * topk, hidden_size]
            expert_token_count: [num_experts]
            expert_token_rcv_count: [num_experts]
            scores: [#tokens, topk]
            token_mapped_slots: [#tokens * topk]
        """
        scores, token_mapped_slots, expert_token_count, expert_token_rcv_count = self._gate(logits)
        moe_input = hidden_states[token_mapped_slots]
        return moe_input, expert_token_count, expert_token_rcv_count, scores, token_mapped_slots

    def _gate(self, logits):
        logits = logits.view(-1, self.num_experts)

        probs = torch.softmax(logits, dim=-1, dtype=torch.float32)  # T x E

        _, topk_expert_indices = torch.topk(probs, k=self.top_k, dim=-1)  # T x top_k
        topk_scores = torch.gather(probs, dim=-1, index=topk_expert_indices).to(self._config.input_dtype)  # T x top_k
        topk_scores = topk_scores.t().reshape(-1)
        topk_expert_indices = topk_expert_indices.t().reshape(-1)

        T = probs.size(0)

        topk_expert_mask = F.one_hot(topk_expert_indices, num_classes=self.num_experts).t()  # E x (T * top_k)

        token_mapped_slots = torch.cat(
            [torch.where(topk_expert_mask[i])[0] % T for i in range(topk_expert_mask.shape[0])]
        )
        topk_scores = topk_scores[token_mapped_slots]

        expert_token_count = topk_expert_mask.sum(dim=-1)  # E
        total_count = expert_token_count.sum()
        expert_freq = expert_token_count / total_count

        expert_token_rcv_count = torch.empty_like(expert_token_count)
        with torch.cuda.stream(self.comm_stream):
            dist.all_to_all_single(expert_token_rcv_count, expert_token_count, group=self.ep_group)

        def _load_balance_grad_hook(grad):
            """
            We don't explicitly collect the LB loss. Instead, we analytically compute the grad of the
            LB loss wrt `probs` and use that to modify the original grad via grad hook.

            - LB loss is defined as `sum(prob * freq)` where `prob = mean(probs, dim=0)`.
            - grad of the LB loss wrt `probs` is therefore `freq / probs.size(0)`.
            - grad (hence the corresponding LB loss) is further adjusted by `num_experts`, `num_layers`
              and `num_microbatches` to ensure the invariance of loss magnitude across model settings.
            """
            coeff = (
                self._config.loss_coeff / T / 1
            )  # get_num_microbatches() TODO(Reza): get the actual number of microbatches
            return grad + expert_freq.unsqueeze(0) * coeff / self.ep_size

        if probs.requires_grad:
            probs.register_hook(_load_balance_grad_hook)
        return topk_scores, token_mapped_slots, expert_token_count, expert_token_rcv_count

    def MoECombine(self, moe_output, token_mapped_slots):
        """MoE gather operation.
        Args:
            moe_output: [#tokens * topk, hidden_size]
        Returns:
            output: [#tokens, hidden_size]
        """
        output = torch.empty(
            (moe_output.size(0) // self.top_k, self.model_dim), dtype=moe_output.dtype, device=moe_output.device
        )
        output.index_add_(0, token_mapped_slots, moe_output)
        return output<|MERGE_RESOLUTION|>--- conflicted
+++ resolved
@@ -20,15 +20,6 @@
 import torch.nn as nn
 import torch.nn.functional as F
 
-<<<<<<< HEAD
-=======
-from arctic_training.model.moe.moe_gemm import group_gemm_fn
-from arctic_training.model.moe.moe_gemm import torch_group_gemm_fn
-
-# from deepspeed.utils import groups
-# from deepspeed.utils import log_dist
-
->>>>>>> da5ad460
 
 @dataclass
 class MoEConfig:
