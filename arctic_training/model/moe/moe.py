--- conflicted
+++ resolved
@@ -157,30 +157,18 @@
             hidden_states, logits
         )
 
-<<<<<<< HEAD
         if self.ep_size >= 1:
             moe_input = self.alltoall_V(moe_input, expert_token_count, expert_token_rcv_count)
-            moe_input, expert_count_cumsum, reordered_expert_count = self.local_ep_transpose(
-=======
-        if self.ep_size > 1:
-            moe_input = self.AlltoAllV(moe_input, expert_token_count, expert_token_rcv_count)
-            moe_input, expert_token_count_cumsum, expert_token_count_transposed = self.local_ep_transpose(
->>>>>>> 95ef4b13
+            moe_input, expert_count_cumsum, expert_token_count_transposed = self.local_ep_transpose(
                 moe_input, expert_token_rcv_count
             )
         else:
             expert_token_count_cumsum = expert_token_count.cumsum(0)
         moe_output = self.GroupGeMM(moe_input, expert_token_count_cumsum)
 
-<<<<<<< HEAD
         if self.ep_size >= 1:
-            moe_output = self.local_ep_depermute(moe_output, reordered_expert_count)
+            moe_output = self.local_ep_depermute(moe_output, expert_token_count_transposed)
             moe_output = self.alltoall_V(moe_output, expert_token_rcv_count, expert_token_count)
-=======
-        if self.ep_size > 1:
-            moe_output = self.local_ep_depermute(moe_output, expert_token_count_transposed)
-            moe_output = self.AlltoAllV(moe_output, expert_token_rcv_count, expert_token_count)
->>>>>>> 95ef4b13
 
         output = self.MoECombine(moe_output, token_mapped_slots, scores)
         output = output.reshape(orig_shape)
