--- conflicted
+++ resolved
@@ -124,15 +124,12 @@
     sequence_parallel_size: int = Field(default=1, ge=1)
     """ Sequence Parallelism Degree. Disabled if set to 1 """
 
-<<<<<<< HEAD
-=======
     activation_checkpoint_cpu_offload: bool = False
     """ Offload activation checkpoint tensors to cpu. Enables a much longer sequence length. It is not very beneficial if sequence length is <64k  """
 
     tiled_mlp_compute: bool = False
     """ Tile the MLP computation to save GPU memory. Currently only limited architectures supported, but can be expanded to more. """
 
->>>>>>> 229764ef
     seed: int = Field(default=42, ge=0)
     """ Random seed value for numpy, python.random, torch, and transformers. """
 
