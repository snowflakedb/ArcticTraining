# Copyright 2025 Snowflake Inc.
# SPDX-License-Identifier: Apache-2.0
#
# Licensed under the Apache License, Version 2.0 (the "License");
# you may not use this file except in compliance with the License.
# You may obtain a copy of the License at
#
# http://www.apache.org/licenses/LICENSE-2.0
#
# Unless required by applicable law or agreed to in writing, software
# distributed under the License is distributed on an "AS IS" BASIS,
# WITHOUT WARRANTIES OR CONDITIONS OF ANY KIND, either express or implied.
# See the License for the specific language governing permissions and
# limitations under the License.

from pathlib import Path
from typing import TYPE_CHECKING
from typing import Any
from typing import Dict
from typing import Optional
from typing import Type
from typing import Union

from pydantic import field_validator

from arctic_training.registry.model import get_registered_model_factory

if TYPE_CHECKING:
    from arctic_training.model.factory import ModelFactory

from .base import BaseConfig
from .enums import DType


class ModelConfig(BaseConfig):
    type: str = ""
    """ Model factory type. """

    name_or_path: Union[str, Path]
    """ Model name (as described in Hugging Face model hub) or local path to model checkpoint. """

    dtype: DType = DType.BF16
    """ Data type for model weights. """

    save_name: Optional[str] = None
    """ Name to use when saving the model. """

    attn_implementation: str = "sdpa"
    """ Attention implementation to use. """

    disable_activation_checkpoint: bool = False
    """ Disable the use of activation checkpointing. """

    peft_config: Dict[str, Any] = {}
    """ Configuration for the PEFT scheduler. """

    @property
    def factory(self) -> Type["ModelFactory"]:
        return get_registered_model_factory(self.type)

<<<<<<< HEAD
    @field_validator("dtype", mode="before")
    def validate_dtype(cls, value: Union[str, DType]) -> DType:
        # Pydantic doesnt like the custom enum class, so we have to do this for
        return DType(value)

    @field_serializer("dtype")
    def serialize_dtype(self, value: DType) -> str:
        return str(value)

=======
>>>>>>> 5ef7cffb
    @field_validator("attn_implementation", mode="after")
    def validate_attn_implementation(cls, value: str) -> str:
        if value == "flash_attention_2":
            try:
                import flash_attn  # noqa: F401
            except (ImportError, ModuleNotFoundError):
                raise ValueError(
                    "flash_attention_2 requires the flash_attn package. Install with"
                    " `pip install flash_attn`. Please refer to documentation at"
                    " https://huggingface.co/docs/transformers/perf_infer_gpu_one#flashattention-2"
                )
        return value<|MERGE_RESOLUTION|>--- conflicted
+++ resolved
@@ -58,18 +58,6 @@
     def factory(self) -> Type["ModelFactory"]:
         return get_registered_model_factory(self.type)
 
-<<<<<<< HEAD
-    @field_validator("dtype", mode="before")
-    def validate_dtype(cls, value: Union[str, DType]) -> DType:
-        # Pydantic doesnt like the custom enum class, so we have to do this for
-        return DType(value)
-
-    @field_serializer("dtype")
-    def serialize_dtype(self, value: DType) -> str:
-        return str(value)
-
-=======
->>>>>>> 5ef7cffb
     @field_validator("attn_implementation", mode="after")
     def validate_attn_implementation(cls, value: str) -> str:
         if value == "flash_attention_2":
