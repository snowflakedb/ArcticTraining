--- conflicted
+++ resolved
@@ -86,7 +86,6 @@
     if args.clean_files_older_than_n_days:
         files_to_delete = []
         continued_from = None
-<<<<<<< HEAD
         for purpose in ["batch", "batch_output"]:  # compatibility due to API change
             while True:  # This loop is to handle pagination
                 outdated_files = []
@@ -101,22 +100,7 @@
                 if len(outdated_files) < len(files.data):  # We have collected all outdated files
                     break
                 else:
-                    continued_from = files.data[-1]["id"]  # Continue from the last file
-=======
-        while True:  # This loop is to handle pagination
-            files = client.files.list(purpose="batch", extra_query={"order": "asc", "after": continued_from})
-            outdated_files = [
-                f
-                for f in files.data
-                if (datetime.datetime.now() - datetime.datetime.fromtimestamp(f.created_at)).days
-                > args.clean_files_older_than_n_days
-            ]
-            files_to_delete.extend(outdated_files)
-            if len(outdated_files) < len(files.data):  # We have collected all outdated files
-                break
-            else:
-                continued_from = files.data[-1].id  # Continue from the last file
->>>>>>> 2d573841
+                    continued_from = files.data[-1].id  # Continue from the last file
         file_ids_to_delete = [f.id for f in files_to_delete]
         outdated_files_count = len(file_ids_to_delete)
         if outdated_files_count == 0:
