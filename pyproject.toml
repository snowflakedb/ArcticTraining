[build-system]
requires = ["hatchling"]
build-backend = "hatchling.build"

[project.urls]
Homepage = "https://github.com/snowflakedb/ArcticTraining"
Issues = "https://github.com/snowflakedb/ArcticTraining/issues"

[project]
name = "arctic_training"
version = "0.0.3"
description = "Snowflake LLM training library"
authors = [
    {author = "Michael Wyatt", email = "michael.wyatt@snowflake.com"},
    {author = "Stas Bekman", email = "stas.bekman@snowflake.com"},
    {author = "Jeff Rasley", email = "jeff.rasley@snowflake.com"},
    {author = "Zhewei Yao", email = "zhewei.yao@snowflake.com"},
    {author = "Samyam Rajbhandari", email = "samyam.rajbhandari@snowflake.com"},
    {author = "Aurick Qiao", email = "aurick.qiao@snowflake.com"},
    {author = "Canwen Xu", email = "canwen.xu@snowflake.com"}
]
license = "Apache-2.0"
license-files = ["LICENSE"]
readme = "README.md"
homepage = "https://github.com/snowflakedb/ArcticTraining"
repository = "https://github.com/snowflakedb/ArcticTraining"
keywords = ["llm", "training"]

classifiers = [
  # How mature is this project?  4 - Beta / 5 - Production/Stable
  "Development Status :: 4 - Beta",

  "Programming Language :: Python :: 3",
  "Programming Language :: Python :: 3.10",
  "Programming Language :: Python :: 3.11",
  "Programming Language :: Python :: 3.12",
]

# Dependencies for the project
dependencies = [
    "datasets",
    "deepspeed",
    "devtools",
    "jsonlines",
    "loguru",
    "openai>=1.48.0",
    "peft",
    "psutil",
<<<<<<< HEAD
    "pydantic>=2.10",
=======
    "pydantic>=2.0",
    "pynvml",
>>>>>>> e2e6057c
    "tabulate",
    "torch",
    "tqdm",
    "transformers>=4.47.0",
    "wandb",
]

# Optional development dependencies
[project.optional-dependencies]
all = [
    "arctic_training[dev]",
    "arctic_training[docs]",
    "arctic_training[testing]",
    "arctic_training[vllm]",
    "arctic_training[cortex]",
]

dev = [
    "arctic_training[docs]",
    "arctic_training[formatting]",
    "arctic_training[testing]",
]

testing = [
    "pytest",
    "pytest-instafail",
]

formatting = [
    "pre-commit",
    "autoflake",
]

docs = [
    "autodoc_pydantic>=2.0.0",
    "pydantic>=2.0",
    "sphinx>=8.1.3",
    "sphinx-autodoc-typehints",
    "sphinx-copybutton",
    "sphinx-rtd-theme",
]

vllm = [
    "vllm==0.6.2",
]

cortex = [
    "snowflake-connector-python==3.12.3",
]

[project.scripts]
arctic_training = "arctic_training.cli:main"
arctic_training_run = "arctic_training.cli:run_script"
arctic_synth = "arctic_training.synth:main"<|MERGE_RESOLUTION|>--- conflicted
+++ resolved
@@ -46,12 +46,8 @@
     "openai>=1.48.0",
     "peft",
     "psutil",
-<<<<<<< HEAD
     "pydantic>=2.10",
-=======
-    "pydantic>=2.0",
     "pynvml",
->>>>>>> e2e6057c
     "tabulate",
     "torch",
     "tqdm",
