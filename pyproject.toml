[build-system]
requires = ["hatchling"]
build-backend = "hatchling.build"

[project]
name = "arctic_training"
version = "0.0.1"
description = "Snowflake LLM training library"
authors = [
    {author = "Michael Wyatt", email = "michael.wyatt@snowflake.com"},
    {author = "Jeff Rasley", email = "jeff.rasley@snowflake.com"},
    {author = "Zhewei Yao", email = "zhewei.yao@snowflake.com"},
    {author = "Samyam Rajbhandari", email = "samyam.rajbhandari@snowflake.com"},
    {author = "Aurick Qiao", email = "aurick.qiao@snowflake.com"},
    {author = "Canwen Xu", email = "canwen.xu@snowflake.com"}
]
license = "Apache-2.0"
readme = "README.md"
homepage = "https://github.com/snowflakedb/ArcticTraining"
repository = "https://github.com/snowflakedb/ArcticTraining"

keywords = ["llm", "training"]

# Dependencies for the project
dependencies = [
    "pydantic>=2.0",
    "datasets",
    "transformers",
    "torch",
    "loguru",
    "peft",
    "deepspeed",
    "tqdm",
    "devtools",
    "tabulate",
    "openai>=1.48.0",
]

# Optional development dependencies
[project.optional-dependencies]
dev = [
    "pre-commit",
    "pytest>=7.0",
    "black>=23.1",
    "flake8>=5.0",
    "mypy>=1.1",
<<<<<<< HEAD
]
vllm = [
    "vllm==0.6.2",
]
cortex = [
    "snowflake-connector-python==3.12.3",
=======
    "sphinx>=8.1.3",
    "autodoc_pydantic>=2.0.0",
    "sphinx-rtd-theme"
>>>>>>> 558bcfea
]

[project.scripts]
arctic_training = "arctic_training.cli:main"
arctic_training_run = "arctic_training.cli:run_script"
arctic_synth = "arctic_training.synth:main"

# Configuration for Black (code formatter)
[tool.black]
line-length = 88
target-version = ["py38"]
include = '\.pyi?$'

# Configuration for Flake8 (linter)
[tool.flake8]
max-line-length = 88
ignore = ["E203", "E266", "E501", "W503"]
exclude = ["tests/*"]

# Configuration for Mypy (type checker)
[tool.mypy]
python_version = 3.8
check_untyped_defs = true
ignore_missing_imports = true

# Optional configuration for isort (import sorting)
[tool.isort]
profile = "black"
line_length = 88
force_single_line = true
filter_files = true<|MERGE_RESOLUTION|>--- conflicted
+++ resolved
@@ -44,18 +44,15 @@
     "black>=23.1",
     "flake8>=5.0",
     "mypy>=1.1",
-<<<<<<< HEAD
+    "sphinx>=8.1.3",
+    "autodoc_pydantic>=2.0.0",
+    "sphinx-rtd-theme",
 ]
 vllm = [
     "vllm==0.6.2",
 ]
 cortex = [
     "snowflake-connector-python==3.12.3",
-=======
-    "sphinx>=8.1.3",
-    "autodoc_pydantic>=2.0.0",
-    "sphinx-rtd-theme"
->>>>>>> 558bcfea
 ]
 
 [project.scripts]
