--- conflicted
+++ resolved
@@ -83,12 +83,7 @@
         swiftkv_value_states: Optional[torch.Tensor] = None,
         past_key_value: Optional[Cache] = None,
         cache_position: Optional[torch.LongTensor] = None,
-<<<<<<< HEAD
         **kwargs: Unpack[FlashAttentionKwargs],
-=======
-        position_embeddings: Optional[Tuple[torch.Tensor, torch.Tensor]] = None,  # will become mandatory in v4.45
-        **kwargs,
->>>>>>> 7c5a5aac
     ) -> Tuple[torch.Tensor, Optional[torch.Tensor], Optional[Tuple[torch.Tensor]]]:
         input_shape = hidden_states.shape[:-1]
         hidden_shape = (*input_shape, -1, self.head_dim)
@@ -103,29 +98,11 @@
             key_states = self.k_proj(hidden_states)
             value_states = self.v_proj(hidden_states)
 
-<<<<<<< HEAD
         query_states = query_states.view(hidden_shape).transpose(1, 2)
         key_states = key_states.view(hidden_shape).transpose(1, 2)
         value_states = value_states.view(hidden_shape).transpose(1, 2)
 
         cos, sin = position_embeddings
-=======
-        query_states = query_states.view(bsz, q_len, self.num_heads, self.head_dim).transpose(1, 2)
-        key_states = key_states.view(bsz, q_len, self.num_key_value_heads, self.head_dim).transpose(1, 2)
-        value_states = value_states.view(bsz, q_len, self.num_key_value_heads, self.head_dim).transpose(1, 2)
-
-        if position_embeddings is None:
-            logger.warning_once(
-                "The attention layers in this model are transitioning from computing"
-                " the RoPE embeddings internally through `position_ids` (2D tensor with"
-                " the indexes of the tokens), to using externally computed"
-                " `position_embeddings` (Tuple of tensors, containing cos and sin). In"
-                " v4.45 `position_ids` will be removed and `position_embeddings` will"
-                " be mandatory."
-            )
-            cos, sin = self.rotary_emb(value_states, position_ids)
-        else:
-            cos, sin = position_embeddings
         query_states, key_states = apply_rotary_pos_emb(query_states, key_states, cos, sin)
 
         if past_key_value is not None:
@@ -133,122 +110,6 @@
             cache_kwargs = {"sin": sin, "cos": cos, "cache_position": cache_position}
             key_states, value_states = past_key_value.update(key_states, value_states, self.layer_idx, cache_kwargs)
 
-        key_states = repeat_kv(key_states, self.num_key_value_groups)
-        value_states = repeat_kv(value_states, self.num_key_value_groups)
-
-        attn_weights = torch.matmul(query_states, key_states.transpose(2, 3)) / math.sqrt(self.head_dim)
-
-        if attention_mask is not None:  # no matter the length, we just slice it
-            causal_mask = attention_mask[:, :, :, : key_states.shape[-2]]
-            attn_weights = attn_weights + causal_mask
-
-        # upcast attention to fp32
-        attn_weights = nn.functional.softmax(attn_weights, dim=-1, dtype=torch.float32).to(query_states.dtype)
-        attn_weights = nn.functional.dropout(attn_weights, p=self.attention_dropout, training=self.training)
-        attn_output = torch.matmul(attn_weights, value_states)
-
-        if attn_output.size() != (bsz, self.num_heads, q_len, self.head_dim):
-            raise ValueError(
-                "`attn_output` should be of size"
-                f" {(bsz, self.num_heads, q_len, self.head_dim)}, but is"
-                f" {attn_output.size()}"
-            )
-
-        attn_output = attn_output.transpose(1, 2).contiguous()
-
-        attn_output = attn_output.reshape(bsz, q_len, -1)
-
-        if self.config.pretraining_tp > 1:
-            attn_output = attn_output.split(self.hidden_size // self.config.pretraining_tp, dim=2)
-            o_proj_slices = self.o_proj.weight.split(self.hidden_size // self.config.pretraining_tp, dim=1)
-            attn_output = sum([F.linear(attn_output[i], o_proj_slices[i]) for i in range(self.config.pretraining_tp)])
-        else:
-            attn_output = self.o_proj(attn_output)
-
-        if not output_attentions:
-            attn_weights = None
-
-        return attn_output, attn_weights, past_key_value
-
-
-class LlamaSwiftKVFlashAttention2(LlamaSwiftKVAttention):
-    """
-    Llama flash attention module. This module inherits from `LlamaAttention` as the weights of the module stays
-    untouched. The only required change would be on the forward pass where it needs to correctly call the public API of
-    flash attention and deal with padding tokens in case the input contains any of them.
-    """
-
-    def __init__(self, *args, **kwargs):
-        super().__init__(*args, **kwargs)
-
-        # TODO: Should be removed once Flash Attention for RoCm is bumped to 2.1.
-        # flash_attn<2.1 generates top-left aligned causal mask, while what is needed here is bottom-right alignement, that was made default for flash_attn>=2.1. This attribute is used to handle this difference. Reference: https://github.com/Dao-AILab/flash-attention/releases/tag/v2.1.0.
-        # Beware that with flash_attn<2.1, using q_seqlen != k_seqlen (except for the case q_seqlen == 1) produces a wrong mask (top-left).
-        self._flash_attn_uses_top_left_mask = not is_flash_attn_greater_or_equal_2_10()
-
-    def forward(
-        self,
-        hidden_states: torch.Tensor,
-        swiftkv_key_states: Optional[torch.Tensor] = None,
-        swiftkv_value_states: Optional[torch.Tensor] = None,
-        attention_mask: Optional[torch.LongTensor] = None,
-        position_ids: Optional[torch.LongTensor] = None,
-        past_key_value: Optional[Cache] = None,
-        output_attentions: bool = False,
-        use_cache: bool = False,
-        cache_position: Optional[torch.LongTensor] = None,
-        position_embeddings: Optional[Tuple[torch.Tensor, torch.Tensor]] = None,  # will become mandatory in v4.45
-    ) -> Tuple[torch.Tensor, Optional[torch.Tensor], Optional[Tuple[torch.Tensor]]]:
-        if isinstance(past_key_value, StaticCache):
-            raise ValueError(
-                "`static` cache implementation is not compatible with"
-                " `attn_implementation==flash_attention_2` make sure to use `sdpa` in"
-                " the mean time, and open an issue at"
-                " https://github.com/huggingface/transformers"
-            )
-
-        output_attentions = False
-
-        bsz, q_len, _ = hidden_states.size()
-
-        if swiftkv_key_states is not None or swiftkv_value_states is not None:
-            assert swiftkv_key_states is not None and swiftkv_value_states is not None
-            query_states = self.q_proj_swiftkv(hidden_states)
-            key_states = swiftkv_key_states
-            value_states = swiftkv_value_states
-        else:
-            query_states = self.q_proj(hidden_states)
-            key_states = self.k_proj(hidden_states)
-            value_states = self.v_proj(hidden_states)
-
-        # Flash attention requires the input to have the shape
-        # batch_size x seq_length x head_dim x hidden_dim
-        # therefore we just need to keep the original shape
-        query_states = query_states.view(bsz, q_len, self.num_heads, self.head_dim).transpose(1, 2)
-        key_states = key_states.view(bsz, q_len, self.num_key_value_heads, self.head_dim).transpose(1, 2)
-        value_states = value_states.view(bsz, q_len, self.num_key_value_heads, self.head_dim).transpose(1, 2)
-
-        if position_embeddings is None:
-            logger.warning_once(
-                "The attention layers in this model are transitioning from computing"
-                " the RoPE embeddings internally through `position_ids` (2D tensor with"
-                " the indexes of the tokens), to using externally computed"
-                " `position_embeddings` (Tuple of tensors, containing cos and sin). In"
-                " v4.45 `position_ids` will be removed and `position_embeddings` will"
-                " be mandatory."
-            )
-            cos, sin = self.rotary_emb(value_states, position_ids)
-        else:
-            cos, sin = position_embeddings
->>>>>>> 7c5a5aac
-        query_states, key_states = apply_rotary_pos_emb(query_states, key_states, cos, sin)
-
-        if past_key_value is not None:
-            # sin and cos are specific to RoPE models; cache_position needed for the static cache
-            cache_kwargs = {"sin": sin, "cos": cos, "cache_position": cache_position}
-            key_states, value_states = past_key_value.update(key_states, value_states, self.layer_idx, cache_kwargs)
-
-<<<<<<< HEAD
         attention_interface: Callable = eager_attention_forward
         if self.config._attn_implementation != "eager":
             if self.config._attn_implementation == "sdpa" and kwargs.get("output_attentions", False):
@@ -256,29 +117,6 @@
                     "`torch.nn.functional.scaled_dot_product_attention` does not support `output_attentions=True`. Falling back to "
                     'eager attention. This warning can be removed using the argument `attn_implementation="eager"` when loading the model.'
                 )
-=======
-        # TODO: These transpose are quite inefficient but Flash Attention requires the layout [batch_size, sequence_length, num_heads, head_dim]. We would need to refactor the KV cache
-        # to be able to avoid many of these transpose/reshape/view.
-        query_states = query_states.transpose(1, 2)
-        key_states = key_states.transpose(1, 2)
-        value_states = value_states.transpose(1, 2)
-
-        dropout_rate = self.attention_dropout if self.training else 0.0
-
-        # In PEFT, usually we cast the layer norms in float32 for training stability reasons
-        # therefore the input hidden states gets silently casted in float32. Hence, we need
-        # cast them back in the correct dtype just to be sure everything works as expected.
-        # This might slowdown training & inference so it is recommended to not cast the LayerNorms
-        # in fp32. (LlamaRMSNorm handles it correctly)
-
-        input_dtype = query_states.dtype
-        if input_dtype == torch.float32:
-            if torch.is_autocast_enabled():
-                target_dtype = torch.get_autocast_gpu_dtype()
-            # Handle the case where the model is quantized
-            elif hasattr(self.config, "_pre_quantization_dtype"):
-                target_dtype = self.config._pre_quantization_dtype
->>>>>>> 7c5a5aac
             else:
                 attention_interface = ALL_ATTENTION_FUNCTIONS[self.config._attn_implementation]
 
@@ -288,135 +126,9 @@
             key_states,
             value_states,
             attention_mask,
-<<<<<<< HEAD
             dropout=0.0 if not self.training else self.attention_dropout,
             scaling=self.scaling,
             **kwargs,
-=======
-            q_len,
-            position_ids=position_ids,
-            dropout=dropout_rate,
-            sliding_window=getattr(self, "sliding_window", None),
-            use_top_left_mask=self._flash_attn_uses_top_left_mask,
-            is_causal=self.is_causal,
-        )
-
-        attn_output = attn_output.reshape(bsz, q_len, -1).contiguous()
-        attn_output = self.o_proj(attn_output)
-
-        if not output_attentions:
-            attn_weights = None
-
-        return attn_output, attn_weights, past_key_value
-
-
-class LlamaSwiftKVSdpaAttention(LlamaSwiftKVAttention):
-    """
-    Llama attention module using torch.nn.functional.scaled_dot_product_attention. This module inherits from
-    `LlamaAttention` as the weights of the module stays untouched. The only changes are on the forward pass to adapt to
-    SDPA API.
-    """
-
-    # Adapted from LlamaAttention.forward
-    def forward(
-        self,
-        hidden_states: torch.Tensor,
-        swiftkv_key_states: Optional[torch.Tensor] = None,
-        swiftkv_value_states: Optional[torch.Tensor] = None,
-        attention_mask: Optional[torch.Tensor] = None,
-        position_ids: Optional[torch.LongTensor] = None,
-        past_key_value: Optional[Cache] = None,
-        output_attentions: bool = False,
-        use_cache: bool = False,
-        cache_position: Optional[torch.LongTensor] = None,
-        position_embeddings: Optional[Tuple[torch.Tensor, torch.Tensor]] = None,  # will become mandatory in v4.45
-        **kwargs,
-    ) -> Tuple[torch.Tensor, Optional[torch.Tensor], Optional[Tuple[torch.Tensor]]]:
-        if output_attentions:
-            # TODO: Improve this warning with e.g. `model.config.attn_implementation = "manual"` once this is implemented.
-            logger.warning_once(
-                "LlamaModel is using LlamaSdpaAttention, but"
-                " `torch.nn.functional.scaled_dot_product_attention` does not support"
-                " `output_attentions=True`. Falling back to the manual attention"
-                " implementation, but specifying the manual implementation will be"
-                " required from Transformers version v5.0.0 onwards. This warning can"
-                ' be removed using the argument `attn_implementation="eager"` when'
-                " loading the model."
-            )
-            return super().forward(
-                hidden_states=hidden_states,
-                swiftkv_key_states=swiftkv_key_states,
-                swiftkv_value_states=swiftkv_value_states,
-                attention_mask=attention_mask,
-                position_ids=position_ids,
-                past_key_value=past_key_value,
-                output_attentions=output_attentions,
-                use_cache=use_cache,
-                cache_position=cache_position,
-                position_embeddings=position_embeddings,
-            )
-
-        bsz, q_len, _ = hidden_states.size()
-
-        if swiftkv_key_states is not None or swiftkv_value_states is not None:
-            assert swiftkv_key_states is not None and swiftkv_value_states is not None
-            query_states = self.q_proj_swiftkv(hidden_states)
-            key_states = swiftkv_key_states
-            value_states = swiftkv_value_states
-        else:
-            query_states = self.q_proj(hidden_states)
-            key_states = self.k_proj(hidden_states)
-            value_states = self.v_proj(hidden_states)
-
-        query_states = query_states.view(bsz, q_len, self.num_heads, self.head_dim).transpose(1, 2)
-        key_states = key_states.view(bsz, q_len, self.num_key_value_heads, self.head_dim).transpose(1, 2)
-        value_states = value_states.view(bsz, q_len, self.num_key_value_heads, self.head_dim).transpose(1, 2)
-
-        if position_embeddings is None:
-            logger.warning_once(
-                "The attention layers in this model are transitioning from computing"
-                " the RoPE embeddings internally through `position_ids` (2D tensor with"
-                " the indexes of the tokens), to using externally computed"
-                " `position_embeddings` (Tuple of tensors, containing cos and sin). In"
-                " v4.45 `position_ids` will be removed and `position_embeddings` will"
-                " be mandatory."
-            )
-            cos, sin = self.rotary_emb(value_states, position_ids)
-        else:
-            cos, sin = position_embeddings
-        query_states, key_states = apply_rotary_pos_emb(query_states, key_states, cos, sin)
-
-        if past_key_value is not None:
-            # sin and cos are specific to RoPE models; cache_position needed for the static cache
-            cache_kwargs = {"sin": sin, "cos": cos, "cache_position": cache_position}
-            key_states, value_states = past_key_value.update(key_states, value_states, self.layer_idx, cache_kwargs)
-
-        key_states = repeat_kv(key_states, self.num_key_value_groups)
-        value_states = repeat_kv(value_states, self.num_key_value_groups)
-
-        causal_mask = attention_mask
-        if attention_mask is not None:
-            causal_mask = causal_mask[:, :, :, : key_states.shape[-2]]
-
-        # SDPA with memory-efficient backend is currently (torch==2.1.2) bugged with non-contiguous inputs with custom attn_mask,
-        # Reference: https://github.com/pytorch/pytorch/issues/112577.
-        if query_states.device.type == "cuda" and causal_mask is not None:
-            query_states = query_states.contiguous()
-            key_states = key_states.contiguous()
-            value_states = value_states.contiguous()
-
-        # We dispatch to SDPA's Flash Attention or Efficient kernels via this `is_causal` if statement instead of an inline conditional assignment
-        # in SDPA to support both torch.compile's dynamic shapes and full graph options. An inline conditional prevents dynamic shapes from compiling.
-        is_causal = True if causal_mask is None and q_len > 1 else False
-
-        attn_output = torch.nn.functional.scaled_dot_product_attention(
-            query_states,
-            key_states,
-            value_states,
-            attn_mask=causal_mask,
-            dropout_p=self.attention_dropout if self.training else 0.0,
-            is_causal=is_causal,
->>>>>>> 7c5a5aac
         )
 
         attn_output = attn_output.reshape(*input_shape, -1).contiguous()
@@ -429,13 +141,7 @@
     def __init__(self, config: LlamaSwiftKVConfig, layer_idx: int):
         super().__init__()
         self.hidden_size = config.hidden_size
-<<<<<<< HEAD
         self.self_attn = LlamaSwiftKVAttention(config=config, layer_idx=layer_idx)
-=======
-
-        self.self_attn = LLAMA_ATTENTION_CLASSES[config._attn_implementation](config=config, layer_idx=layer_idx)
-
->>>>>>> 7c5a5aac
         self.mlp = LlamaMLP(config)
         self.input_layernorm = LlamaRMSNorm(config.hidden_size, eps=config.rms_norm_eps)
         self.post_attention_layernorm = LlamaRMSNorm(config.hidden_size, eps=config.rms_norm_eps)
@@ -451,37 +157,9 @@
         output_attentions: Optional[bool] = False,
         use_cache: Optional[bool] = False,
         cache_position: Optional[torch.LongTensor] = None,
-<<<<<<< HEAD
         position_embeddings: Optional[Tuple[torch.Tensor, torch.Tensor]] = None,  # necessary, but kept here for BC
         **kwargs: Unpack[FlashAttentionKwargs],
     ) -> Tuple[torch.FloatTensor, Optional[Tuple[torch.FloatTensor, torch.FloatTensor]]]:
-=======
-        position_embeddings: Optional[Tuple[torch.Tensor, torch.Tensor]] = None,  # will become mandatory in v4.45
-        **kwargs,
-    ) -> Tuple[torch.FloatTensor, Optional[Tuple[torch.FloatTensor, torch.FloatTensor]]]:
-        """
-        Args:
-            hidden_states (`torch.FloatTensor`): input to the layer of shape `(batch, seq_len, embed_dim)`
-            attention_mask (`torch.FloatTensor`, *optional*):
-                attention mask of size `(batch_size, sequence_length)` if flash attention is used or `(batch_size, 1,
-                query_sequence_length, key_sequence_length)` if default attention is used.
-            output_attentions (`bool`, *optional*):
-                Whether or not to return the attentions tensors of all attention layers. See `attentions` under
-                returned tensors for more detail.
-            use_cache (`bool`, *optional*):
-                If set to `True`, `past_key_values` key value states are returned and can be used to speed up decoding
-                (see `past_key_values`).
-            past_key_value (`Tuple(torch.FloatTensor)`, *optional*): cached past key and value projection states
-            cache_position (`torch.LongTensor` of shape `(sequence_length)`, *optional*):
-                Indices depicting the position of the input sequence tokens in the sequence
-            position_embeddings (`Tuple[torch.FloatTensor, torch.FloatTensor]`, *optional*):
-                Tuple containing the cosine and sine positional embeddings of shape `(batch_size, seq_len, head_dim)`,
-                with `head_dim` being the embedding dimension of each attention head.
-            kwargs (`dict`, *optional*):
-                Arbitrary kwargs to be ignored, used for FSDP and other methods that injects code
-                into the model
-        """
->>>>>>> 7c5a5aac
         residual = hidden_states
 
         hidden_states = self.input_layernorm(hidden_states)
@@ -558,24 +236,22 @@
         **flash_attn_kwargs: Unpack[FlashAttentionKwargs],
     ) -> Union[Tuple, BaseModelOutputWithPast]:
         output_attentions = output_attentions if output_attentions is not None else self.config.output_attentions
+        output_attentions = output_attentions if output_attentions is not None else self.config.output_attentions
         output_hidden_states = (
             output_hidden_states if output_hidden_states is not None else self.config.output_hidden_states
+            output_hidden_states if output_hidden_states is not None else self.config.output_hidden_states
         )
         use_cache = use_cache if use_cache is not None else self.config.use_cache
         return_dict = return_dict if return_dict is not None else self.config.use_return_dict
+        return_dict = return_dict if return_dict is not None else self.config.use_return_dict
 
         if (input_ids is None) ^ (inputs_embeds is not None):
-<<<<<<< HEAD
             raise ValueError("You must specify exactly one of input_ids or inputs_embeds")
-=======
-            raise ValueError(
-                "You cannot specify both input_ids and inputs_embeds at the same time, and must specify either one"
-            )
->>>>>>> 7c5a5aac
 
         if self.gradient_checkpointing and self.training and use_cache:
             logger.warning_once(
                 "`use_cache=True` is incompatible with gradient checkpointing. Setting `use_cache=False`."
+                "`use_cache=True` is incompatible with gradient checkpointing. Setting `use_cache=False`."
             )
             use_cache = False
 
@@ -586,6 +262,7 @@
             past_key_values = DynamicCache()
 
         if cache_position is None:
+            past_seen_tokens = past_key_values.get_seq_length() if past_key_values is not None else 0
             past_seen_tokens = past_key_values.get_seq_length() if past_key_values is not None else 0
             cache_position = torch.arange(
                 past_seen_tokens, past_seen_tokens + inputs_embeds.shape[1], device=inputs_embeds.device
@@ -630,16 +307,11 @@
                         else swiftkv_value_states[layer_idx + i - 1]
                     )
 
-<<<<<<< HEAD
             if (
                 self.gradient_checkpointing
                 and self.training
                 and layer_idx >= num_key_value_layers
             ):
-=======
-            if self.gradient_checkpointing and self.training and layer_idx >= num_key_value_layers:
-                # hidden_states.requires_grad_(True)
->>>>>>> 7c5a5aac
                 layer_outputs = self._gradient_checkpointing_func(
                     decoder_layer.__call__,
                     hidden_states,
@@ -679,17 +351,7 @@
         if output_hidden_states:
             all_hidden_states += (hidden_states,)
 
-<<<<<<< HEAD
         output = BaseModelOutputWithPast(
-=======
-        next_cache = next_decoder_cache if use_cache else None
-        if return_legacy_cache:
-            next_cache = next_cache.to_legacy_cache()
-
-        if not return_dict:
-            return tuple(v for v in [hidden_states, next_cache, all_hidden_states, all_self_attns] if v is not None)
-        return BaseModelOutputWithPast(
->>>>>>> 7c5a5aac
             last_hidden_state=hidden_states,
             past_key_values=past_key_values if use_cache else None,
             hidden_states=all_hidden_states,
