<<<<<<< HEAD
=======
import tempfile
tempfile.tempdir = '/data-fast/tmp'

import argparse
import torch
import torch.nn.functional as F
import torch.distributed as dist
from transformers.modeling_utils import no_init_weights

>>>>>>> 1e96fe11
import copy
from typing import Any

import torch
import torch.distributed as dist
import torch.nn.functional as F
from deepspeed.runtime.zero import GatheredParameters
from llama_swiftkv import LlamaSwiftKVConfig
from llama_swiftkv import LlamaSwiftKVForCausalLM
from transformers.modeling_utils import no_init_weights

from arctic_training.checkpoint import CheckpointEngine
from arctic_training.config import Config
from arctic_training.config import DataConfig
from arctic_training.config import ModelConfig
from arctic_training.trainer.sft_trainer import SFTTrainer
from arctic_training.trainer.sft_trainer import to_device


class SwiftKVConfig(Config):
    num_key_value_layers: int = None
    key_value_group_size: int = 1
    decoder_loss_mult: float = 0.0
    temperature: float = 1.0
    zero: int = 2
    model_path: str = None


def init_student_layers(self):
    # Freeze all teacher parameters
    for param in self.model.parameters():
        param.requires_grad = False

    # Initialize student layers
    self.model.model.norm_swiftkv.weight.requires_grad = True
    for layer in self.model.model.layers[self.hf_model_config.num_key_value_layers :]:
        # Initialize q_proj_swiftkv
        with GatheredParameters(layer.parameters(), modifier_rank=0):
            layer.self_attn.q_proj_swiftkv.weight.data.copy_(
                layer.self_attn.q_proj.weight.data
            )
        layer.self_attn.q_proj_swiftkv.weight.requires_grad = True
    for layer_idx in range(
        self.hf_model_config.num_key_value_layers,
        self.hf_model_config.num_hidden_layers,
        self.hf_model_config.key_value_group_size,
    ):
        layer = self.model.model.layers[layer_idx]
        # Initialize k_proj_swiftkv
        k_proj_weights = [layer.self_attn.k_proj_swiftkv.weight] + [
            self.model.model.layers[layer_idx + i].self_attn.k_proj.weight
            for i in range(self.config.key_value_group_size)
        ]
        with GatheredParameters(k_proj_weights, modifier_rank=0):
            k_proj_weights[0].data.copy_(
                sum(k_proj_weights[1:]) / self.config.key_value_group_size
            )
        layer.self_attn.k_proj_swiftkv.weight.requires_grad = True
        # Initialize v_proj_swiftkv
        v_proj_weights = [layer.self_attn.v_proj_swiftkv.weight] + [
            self.model.model.layers[layer_idx + i].self_attn.v_proj.weight
            for i in range(self.config.key_value_group_size)
        ]
        with GatheredParameters(v_proj_weights, modifier_rank=0):
            v_proj_weights[0].data.copy_(
                sum(v_proj_weights[1:]) / self.config.key_value_group_size
            )
        layer.self_attn.v_proj_swiftkv.weight.requires_grad = True
    self.model.gradient_checkpointing_enable()


class SwiftKVCheckpointEngine(CheckpointEngine):
    checkpoint_type: str = "swiftkv"

    def load(self) -> None:
        raise NotImplementedError()

    def save(self) -> None:
        if dist.get_rank() == 0:
            model_config = copy.deepcopy(self.model.module.config)
            with no_init_weights():
                final_model = LlamaSwiftKVForCausalLM(model_config).swiftkv(True)
            final_parameters = final_model.parameters()
        else:
            final_parameters = [None for _ in self.model.parameters()]

        dist.barrier()

        # Gather final model.
        for hf_param, (name, ds_param) in zip(
            final_parameters, self.model.named_parameters()
        ):
            with GatheredParameters(ds_param):
                if dist.get_rank() == 0:
                    hf_param.data.copy_(ds_param.data)

        if dist.get_rank() == 0 and self.config.output_dir is not None:
            final_model.save_pretrained(
                self.config.output_dir,
                safe_serialization=True,
                max_shard_size="4GB",
            )
            self.trainer.tokenizer.save_pretrained(self.config.output_dir)

        dist.barrier()


class SwiftKVTrainer(SFTTrainer):
    config_type = SwiftKVConfig
    _trainer_callbacks = [("post-model-init", init_student_layers)]

    def __init__(self, config: Config) -> None:
        super().__init__(config)
        self.model_config = None
        self.epoch = 0

    def checkpoint_engine(self):
        ckpt_engine = SwiftKVCheckpointEngine(
            trainer=self, config=self.config.checkpoint[0]
        )
        return [ckpt_engine]

    def model_loader(self, model_config: "ModelConfig") -> Any:
        # TODO(jeff): change model_path to model_name_or_path
        hf_model_config = LlamaSwiftKVConfig.from_pretrained(self.config.model_path)
        hf_model_config.num_key_value_layers = self.config.num_key_value_layers
        hf_model_config.key_value_group_size = self.config.key_value_group_size
        self.hf_model_config = hf_model_config
        model = LlamaSwiftKVForCausalLM.from_pretrained(
            self.config.model_path,
            config=copy.deepcopy(hf_model_config),
            torch_dtype=torch.bfloat16,
            attn_implementation="flash_attention_2",
        )
        return model

    def loss(self, batch):
        batch = to_device(batch, self.device)

        with torch.no_grad():
            self.model.swiftkv(False)
            self.model.eval()
            teacher_outputs = self.model(
                **batch,
                output_hidden_states=(self.config.decoder_loss_mult > 0),
            )

        self.model.swiftkv(True)
        self.model.train()
        student_outputs = self.model(
            **batch,
            output_hidden_states=(self.config.decoder_loss_mult > 0),
        )

        distill_loss = self.distillation_loss(
            student_outputs.logits,
            teacher_outputs.logits,
            temperature=self.config.temperature,
        )

        decoder_loss = torch.zeros_like(distill_loss)
        if self.config.decoder_loss_mult > 0:
            decoder_loss_count = 0
            for layer_idx in [15, 23]:
                student_hidden = student_outputs.hidden_states[layer_idx]
                teacher_hidden = teacher_outputs.hidden_states[layer_idx]
                decoder_loss += torch.linalg.norm(
                    student_hidden - teacher_hidden,
                    dim=-1,
                ).mean()
                decoder_loss_count += 1
            decoder_loss *= self.config.decoder_loss_mult / decoder_loss_count

        if dist.get_rank() == 0:
            print(
                "student loss:",
                student_outputs.loss.item(),
                "teacher loss:",
                teacher_outputs.loss.item(),
                "distill loss:",
                distill_loss.item(),
                "decoder loss:",
                decoder_loss.item(),
            )

        loss = distill_loss + decoder_loss

        torch.cuda.synchronize()

        return loss

    def distillation_loss(
        self, student_output, teacher_output, temperature=1.0, dim=-1
    ):
        # Soften the student logits by applying softmax first and log() second
        soft_targets = F.softmax(teacher_output / temperature, dim=dim)
        soft_prob = F.log_softmax(student_output / temperature, dim=dim)

        # Calculate the soft targets loss. Scaled by T**2 as suggested by the
        # authors of the paper "Distilling the knowledge in a neural network"
        return torch.mean(
            torch.sum(
                soft_targets * (soft_targets.log() - soft_prob),
                dim=dim,
            )
            * temperature**2
        )


if __name__ == "__main__":
    parser = argparse.ArgumentParser()
    parser.add_argument('-m', '--model-path', type=str, help='model path to load')
    parser.add_argument('-o', '--output', type=str, help='output path')
    parser.add_argument('--local_rank', type=int, help='gpu rank')
    args = parser.parse_args()

    model_path = args.model_path #"/checkpoint/huggingface/hub/models--meta-llama--Meta-Llama-3.1-8B-Instruct/snapshots/5206a32e0bd3067aef1ce90f5528ade7d866253f"

    datasets = ["HuggingFaceH4/ultrachat_200k",
                "meta-math/MetaMathQA",
                "ise-uiuc/Magicoder-OSS-Instruct-75K",
                "lmsys/lmsys-chat-1m",
                "Open-Orca/SlimOrca"]

    data_config = DataConfig(
        tokenizer=model_path,
<<<<<<< HEAD
        datasets=["HuggingFaceH4/ultrachat_200k"],  # , "teknium/OpenHermes-2.5"],
=======
        datasets=datasets,
>>>>>>> 1e96fe11
        use_data_cache=True,
        cache_processed_data=True,
        data_cache_dir="/data-fast/st-data-new",
        num_proc=16,
        max_length=8192,
    )

    model_config = ModelConfig(
        name_or_path=model_path,
        use_liger_kernel=False,
        disable_activation_checkpoint=True,
    )

    output_dir = args.output #"/checkpoint/swiftkv/llama-swiftkv-8b-oss-ultra-math-magic-lmsys-orca-r2"

    config = SwiftKVConfig(
        num_key_value_layers=16,
        key_value_group_size=1,
        lr=0.0002,
        warmup_ratio=0.05,
        deepspeed={
            "zero_optimization": {
                "stage": 2,
                "stage3_param_persistence_threshold": 1.000000e04,
                "stage3_max_live_parameters": 3.000000e07,
                "stage3_prefetch_bucket_size": 3.000000e07,
                "memory_efficient_linear": False,
            }
        },
        decoder_loss_mult=0.0,
        gradient_accumulation_steps=1,
        betas=(0.9, 0.999),
        seed=42,
        # ckpt_save_interval=1000,
        # eval_frequency=0,
        epochs=1,
        micro_batch_size=1,
        zero=2,
        weight_decay=0.0,
        temperature=2.0,
        data=data_config,
        model=model_config,
        model_path=model_path,
<<<<<<< HEAD
        checkpoint={
            "type": "huggingface",
            "output_dir": "/data-fast/debug",
            "save_every_n_steps": 10,
            "save_every_n_epochs": 1,
        },
=======
        checkpoint={"type":"huggingface", "output_dir": output_dir, "save_every_n_steps":1000, "save_every_n_epochs":1},
>>>>>>> 1e96fe11
    )

    trainer = SwiftKVTrainer(config)
    trainer.train()<|MERGE_RESOLUTION|>--- conflicted
+++ resolved
@@ -1,5 +1,3 @@
-<<<<<<< HEAD
-=======
 import tempfile
 tempfile.tempdir = '/data-fast/tmp'
 
@@ -9,7 +7,6 @@
 import torch.distributed as dist
 from transformers.modeling_utils import no_init_weights
 
->>>>>>> 1e96fe11
 import copy
 from typing import Any
 
@@ -236,11 +233,7 @@
 
     data_config = DataConfig(
         tokenizer=model_path,
-<<<<<<< HEAD
-        datasets=["HuggingFaceH4/ultrachat_200k"],  # , "teknium/OpenHermes-2.5"],
-=======
         datasets=datasets,
->>>>>>> 1e96fe11
         use_data_cache=True,
         cache_processed_data=True,
         data_cache_dir="/data-fast/st-data-new",
@@ -284,16 +277,7 @@
         data=data_config,
         model=model_config,
         model_path=model_path,
-<<<<<<< HEAD
-        checkpoint={
-            "type": "huggingface",
-            "output_dir": "/data-fast/debug",
-            "save_every_n_steps": 10,
-            "save_every_n_epochs": 1,
-        },
-=======
         checkpoint={"type":"huggingface", "output_dir": output_dir, "save_every_n_steps":1000, "save_every_n_epochs":1},
->>>>>>> 1e96fe11
     )
 
     trainer = SwiftKVTrainer(config)
