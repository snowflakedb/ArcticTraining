--- conflicted
+++ resolved
@@ -50,14 +50,12 @@
     def create_config(self):
         arctic_training_model_config = self.config
         assert isinstance(arctic_training_model_config, BiencoderModelConfig)
-        return AutoConfig.from_pretrained(
-            self.config.name_or_path, **arctic_training_model_config.kwargs
-        )
+        return AutoConfig.from_pretrained(self.config.name_or_path, **arctic_training_model_config.kwargs)
 
     def create_model(self, model_config: AutoConfig) -> Biencoder:
         arctic_training_model_config = self.config
         assert isinstance(arctic_training_model_config, BiencoderModelConfig)
-<<<<<<< HEAD
+
         trust_remote_code = arctic_training_model_config.kwargs.get("trust_remote_code", None)
         if arctic_training_model_config.pooling == "splade":
             print(f"🤨 model_config: {model_config}")
@@ -79,18 +77,6 @@
                 torch_dtype=self.config.dtype.value,
                 trust_remote_code=trust_remote_code,
             )
-=======
-        trust_remote_code = arctic_training_model_config.kwargs.get(
-            "trust_remote_code", None
-        )
-        encoder = AutoModel.from_pretrained(
-            self.config.name_or_path,
-            config=model_config,
-            attn_implementation=self.config.attn_implementation,
-            torch_dtype=self.config.dtype.value,
-            trust_remote_code=trust_remote_code,
-        )
->>>>>>> fa69cecb
         return Biencoder(encoder, pooling=arctic_training_model_config.pooling)
 
     def post_create_model_callback(self, model: Biencoder):
@@ -104,9 +90,7 @@
 
             def enable_gc_every_n_layers(model, n=2, use_reentrant=False):
                 try:
-                    model.gradient_checkpointing_enable(
-                        gradient_checkpointing_kwargs={"use_reentrant": use_reentrant}
-                    )
+                    model.gradient_checkpointing_enable(gradient_checkpointing_kwargs={"use_reentrant": use_reentrant})
                 except TypeError:
                     model.gradient_checkpointing_enable()
 
@@ -118,16 +102,14 @@
                                     f, *args, use_reentrant=use_reentrant, **kwargs
                                 )
                             )
-                        layer.gradient_checkpointing = (i % n == 0)
+                        layer.gradient_checkpointing = i % n == 0
                 else:
                     raise ValueError(f"Model {model} has no `layers` attribute")
 
                 if hasattr(model, "config") and hasattr(model.config, "use_cache"):
                     model.config.use_cache = False
 
-            model.encoder = HFModelFactory.make_model_gradient_checkpointing_compatible(
-                model.encoder
-            )
+            model.encoder = HFModelFactory.make_model_gradient_checkpointing_compatible(model.encoder)
             enable_gc_every_n_layers(model.encoder, n=1, use_reentrant=False)
 
         return model